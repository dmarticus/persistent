{-# LANGUAGE CPP #-}
{-# LANGUAGE ConstraintKinds #-}
{-# LANGUAGE DataKinds #-}
{-# LANGUAGE FlexibleContexts #-}
{-# LANGUAGE GADTs #-}
{-# LANGUAGE OverloadedStrings #-}
{-# LANGUAGE ScopedTypeVariables #-}
{-# LANGUAGE TypeFamilies #-}
{-# LANGUAGE DeriveDataTypeable #-}
{-# LANGUAGE ViewPatterns #-}
{-# LANGUAGE Rank2Types #-}
{-# LANGUAGE DeriveDataTypeable #-}

-- | A postgresql backend for persistent.
module Database.Persist.Postgresql
    ( withPostgresqlPool
    , withPostgresqlPoolWithVersion
    , withPostgresqlConn
    , withPostgresqlConnWithVersion
    , createPostgresqlPool
    , createPostgresqlPoolModified
    , createPostgresqlPoolModifiedWithVersion
    , module Database.Persist.Sql
    , ConnectionString
    , PostgresConf (..)
    , openSimpleConn
    , tableName
    , fieldName
    , mockMigration
    , migrateEnableExtension
    ) where

import Database.Persist.Sql
import Database.Persist.Sql.Util (dbIdColumnsEsc, commaSeparated, parenWrapped)
import Database.Persist.Sql.Types.Internal (mkPersistBackend)
import Data.Fixed (Pico)

import qualified Database.PostgreSQL.Simple as PG
import qualified Database.PostgreSQL.Simple.TypeInfo.Static as PS
import qualified Database.PostgreSQL.Simple.Internal as PG
import qualified Database.PostgreSQL.Simple.ToField as PGTF
import qualified Database.PostgreSQL.Simple.FromField as PGFF
import qualified Database.PostgreSQL.Simple.Types as PG
import Database.PostgreSQL.Simple.Ok (Ok (..))

import qualified Database.PostgreSQL.LibPQ as LibPQ

import Control.Exception (throw)
import Control.Monad.IO.Unlift (MonadIO (..), MonadUnliftIO)
import Data.Data
import Data.Typeable (Typeable)
import Data.IORef
import qualified Data.Map as Map
import Data.Maybe
import Data.Either (partitionEithers)
import Control.Arrow
import Data.List (find, sort, groupBy)
import Data.Function (on)
import Data.Conduit
import qualified Data.Conduit.List as CL
import Control.Monad.Logger (MonadLogger, runNoLoggingT)

import qualified Data.IntMap as I

import Data.ByteString (ByteString)
import qualified Data.ByteString.Char8 as B8
import qualified Data.Text as T
import Data.Text.Read (rational)
import qualified Data.Text.Encoding as T
import qualified Data.Text.IO as T
import qualified Blaze.ByteString.Builder.Char8 as BBB

import Data.Text (Text)
import Data.Aeson
import Data.Aeson.Types (modifyFailure)
import Control.Monad (forM)
import Control.Monad.Trans.Reader (runReaderT)
import Control.Monad.Trans.Writer (WriterT(..), runWriterT)
import Data.Acquire (Acquire, mkAcquire, with)
import System.Environment (getEnvironment)
import Data.Int (Int64)
import Data.Monoid ((<>))
import Data.Pool (Pool)
import Data.Time (utc, localTimeToUTC)
import Control.Exception (Exception, throwIO)

-- | A @libpq@ connection string.  A simple example of connection
-- string would be @\"host=localhost port=5432 user=test
-- dbname=test password=test\"@.  Please read libpq's
-- documentation at
-- <http://www.postgresql.org/docs/9.1/static/libpq-connect.html>
-- for more details on how to create such strings.
type ConnectionString = ByteString

-- | PostgresServerVersionError exception. This is thrown when persistent
-- is unable to find the version of the postgreSQL server.
data PostgresServerVersionError = PostgresServerVersionError String deriving Data.Typeable.Typeable

instance Show PostgresServerVersionError where
    show (PostgresServerVersionError uniqueMsg) =
      "Unexpected PostgreSQL server version, got " <> uniqueMsg
instance Exception PostgresServerVersionError

-- | Create a PostgreSQL connection pool and run the given
-- action.  The pool is properly released after the action
-- finishes using it.  Note that you should not use the given
-- 'ConnectionPool' outside the action since it may be already
-- been released.
withPostgresqlPool :: (MonadLogger m, MonadUnliftIO m, IsSqlBackend backend)
                   => ConnectionString
                   -- ^ Connection string to the database.
                   -> Int
                   -- ^ Number of connections to be kept open in
                   -- the pool.
                   -> (Pool backend -> m a)
                   -- ^ Action to be executed that uses the
                   -- connection pool.
                   -> m a
withPostgresqlPool ci = withPostgresqlPoolWithVersion getServerVersion ci

-- | Same as 'withPostgresPool', but takes a callback for obtaining
-- the server version (to workaround an Amazon Redshift bug).
--
-- @since 2.6.2
<<<<<<< HEAD
withPostgresqlPoolWithVersion :: (MonadBaseControl IO m, MonadLogger m, MonadIO m, IsSqlBackend backend)
                              => (PG.Connection -> IO (Maybe Double))
=======
withPostgresqlPoolWithVersion :: (MonadUnliftIO m, MonadLogger m, IsSqlBackend backend)
                              => (PG.Connection -> IO (Maybe Double)) 
>>>>>>> b7f01942
                              -- ^ action to perform to get the server version
                              -> ConnectionString
                              -- ^ Connection string to the database.
                              -> Int
                              -- ^ Number of connections to be kept open in
                              -- the pool.
                              -> (Pool backend -> m a)
                              -- ^ Action to be executed that uses the
                              -- connection pool.
                              -> m a
withPostgresqlPoolWithVersion getVer ci = withSqlPool $ open' (const $ return ()) getVer ci

-- | Create a PostgreSQL connection pool.  Note that it's your
-- responsibility to properly close the connection pool when
-- unneeded.  Use 'withPostgresqlPool' for an automatic resource
-- control.
createPostgresqlPool :: (MonadUnliftIO m, MonadLogger m, IsSqlBackend backend)
                     => ConnectionString
                     -- ^ Connection string to the database.
                     -> Int
                     -- ^ Number of connections to be kept open
                     -- in the pool.
                     -> m (Pool backend)
createPostgresqlPool = createPostgresqlPoolModified (const $ return ())

-- | Same as 'createPostgresqlPool', but additionally takes a callback function
-- for some connection-specific tweaking to be performed after connection
-- creation. This could be used, for example, to change the schema. For more
-- information, see:
--
-- <https://groups.google.com/d/msg/yesodweb/qUXrEN_swEo/O0pFwqwQIdcJ>
--
-- @since 2.1.3
createPostgresqlPoolModified
    :: (MonadUnliftIO m, MonadLogger m, IsSqlBackend backend)
    => (PG.Connection -> IO ()) -- ^ action to perform after connection is created
    -> ConnectionString -- ^ Connection string to the database.
    -> Int -- ^ Number of connections to be kept open in the pool.
    -> m (Pool backend)
createPostgresqlPoolModified = createPostgresqlPoolModifiedWithVersion getServerVersion

-- | Same as other similarly-named functions in this module, but takes callbacks for obtaining
-- the server version (to workaround an Amazon Redshift bug) and connection-specific tweaking
-- (to change the schema).
--
-- @since 2.6.2
createPostgresqlPoolModifiedWithVersion
    :: (MonadUnliftIO m, MonadLogger m, IsSqlBackend backend)
    => (PG.Connection -> IO (Maybe Double)) -- ^ action to perform to get the server version
    -> (PG.Connection -> IO ()) -- ^ action to perform after connection is created
    -> ConnectionString -- ^ Connection string to the database.
    -> Int -- ^ Number of connections to be kept open in the pool.
    -> m (Pool backend)
createPostgresqlPoolModifiedWithVersion getVer modConn ci =
  createSqlPool $ open' modConn getVer ci

-- | Same as 'withPostgresqlPool', but instead of opening a pool
-- of connections, only one connection is opened.
withPostgresqlConn :: (MonadUnliftIO m, MonadLogger m, IsSqlBackend backend)
                   => ConnectionString -> (backend -> m a) -> m a
withPostgresqlConn = withPostgresqlConnWithVersion getServerVersion

-- | Same as 'withPostgresqlConn', but takes a callback for obtaining
-- the server version (to workaround an Amazon Redshift bug).
--
-- @since 2.6.2
withPostgresqlConnWithVersion :: (MonadUnliftIO m, MonadLogger m, IsSqlBackend backend)
                              => (PG.Connection -> IO (Maybe Double))
                              -> ConnectionString
                              -> (backend -> m a)
                              -> m a
withPostgresqlConnWithVersion getVer = withSqlConn . open' (const $ return ()) getVer

open'
    :: (IsSqlBackend backend)
    => (PG.Connection -> IO ())
    -> (PG.Connection -> IO (Maybe Double))
    -> ConnectionString -> LogFunc -> IO backend
open' modConn getVer cstr logFunc = do
    conn <- PG.connectPostgreSQL cstr
    modConn conn
    ver <- getVer conn
    smap <- newIORef $ Map.empty
    return $ createBackend logFunc ver smap conn

-- | Gets the PostgreSQL server version
getServerVersion :: PG.Connection -> IO (Maybe Double)
getServerVersion conn = do
  [PG.Only version] <- PG.query_ conn "show server_version";
  let version' = rational version
  --- λ> rational "9.8.3"
  --- Right (9.8,".3")
  --- λ> rational "9.8.3.5"
  --- Right (9.8,".3.5")
  case version' of
    Right (a,_) -> return $ Just a
    Left err -> throwIO $ PostgresServerVersionError err

-- | Choose upsert sql generation function based on postgresql version.
-- PostgreSQL version >= 9.5 supports native upsert feature,
-- so depending upon that we have to choose how the sql query is generated.
-- upsertFunction :: Double -> Maybe (EntityDef -> Text -> Text)
upsertFunction :: a -> Double -> Maybe a
upsertFunction f version = if (version >= 9.5)
                         then Just f
                         else Nothing


-- | Generate a 'SqlBackend' from a 'PG.Connection'
openSimpleConn :: (IsSqlBackend backend) => LogFunc -> PG.Connection -> IO backend
openSimpleConn logFunc conn = do
    smap <- newIORef $ Map.empty
    serverVersion <- getServerVersion conn
    return $ createBackend logFunc serverVersion smap conn

-- | Create the backend given a logging function, server version, mutable statement cell,
-- and connection
createBackend :: IsSqlBackend backend => LogFunc -> Maybe Double
              -> IORef (Map.Map Text Statement) -> PG.Connection -> backend
createBackend logFunc serverVersion smap conn = do
    mkPersistBackend $ SqlBackend
        { connPrepare    = prepare' conn
        , connStmtMap    = smap
        , connInsertSql  = insertSql'
        , connInsertManySql = Just insertManySql'
        , connUpsertSql  = serverVersion >>= upsertFunction upsertSql'
        , connPutManySql = serverVersion >>= upsertFunction putManySql
        , connClose      = PG.close conn
        , connMigrateSql = migrate'
        , connBegin      = const $ PG.begin    conn
        , connCommit     = const $ PG.commit   conn
        , connRollback   = const $ PG.rollback conn
        , connEscapeName = escape
        , connNoLimit    = "LIMIT ALL"
        , connRDBMS      = "postgresql"
        , connLimitOffset = decorateSQLWithLimitOffset "LIMIT ALL"
        , connLogFunc = logFunc
        , connMaxParams = Nothing
        }

prepare' :: PG.Connection -> Text -> IO Statement
prepare' conn sql = do
    let query = PG.Query (T.encodeUtf8 sql)
    return Statement
        { stmtFinalize = return ()
        , stmtReset = return ()
        , stmtExecute = execute' conn query
        , stmtQuery = withStmt' conn query
        }

insertSql' :: EntityDef -> [PersistValue] -> InsertSqlResult
insertSql' ent vals =
  let sql = T.concat
                [ "INSERT INTO "
                , escape $ entityDB ent
                , if null (entityFields ent)
                    then " DEFAULT VALUES"
                    else T.concat
                        [ "("
                        , T.intercalate "," $ map (escape . fieldDB) $ entityFields ent
                        , ") VALUES("
                        , T.intercalate "," (map (const "?") $ entityFields ent)
                        , ")"
                        ]
                ]
  in case entityPrimary ent of
       Just _pdef -> ISRManyKeys sql vals
       Nothing -> ISRSingle (sql <> " RETURNING " <> escape (fieldDB (entityId ent)))


upsertSql' :: EntityDef -> Text -> Text
upsertSql' ent updateVal = T.concat
                           [ "INSERT INTO "
                           , escape (entityDB ent)
                           , "("
                           , T.intercalate "," $ map (escape . fieldDB) $ entityFields ent
                           , ") VALUES ("
                           , T.intercalate "," $ map (const "?") (entityFields ent)
                           , ") ON CONFLICT ("
                           , T.intercalate "," $ concat $ map (\x -> map escape (map snd $ uniqueFields x)) (entityUniques ent)
                           , ") DO UPDATE SET "
                           , updateVal
                           , " WHERE "
                           , wher
                           , " RETURNING ??"
                           ]
    where
      wher = T.intercalate " AND " $ map singleCondition $ entityUniques ent

      singleCondition :: UniqueDef -> Text
      singleCondition udef = T.intercalate " AND " (map singleClause $ map snd (uniqueFields udef))

      singleClause :: DBName -> Text
      singleClause field = escape (entityDB ent) <> "." <> (escape field) <> " =?"

-- | SQL for inserting multiple rows at once and returning their primary keys.
insertManySql' :: EntityDef -> [[PersistValue]] -> InsertSqlResult
insertManySql' ent valss =
  let sql = T.concat
                [ "INSERT INTO "
                , escape (entityDB ent)
                , "("
                , T.intercalate "," $ map (escape . fieldDB) $ entityFields ent
                , ") VALUES ("
                , T.intercalate "),(" $ replicate (length valss) $ T.intercalate "," $ map (const "?") (entityFields ent)
                , ") RETURNING "
                , commaSeparated $ dbIdColumnsEsc escape ent
                ]
  in ISRSingle sql

execute' :: PG.Connection -> PG.Query -> [PersistValue] -> IO Int64
execute' conn query vals = PG.execute conn query (map P vals)

withStmt' :: MonadIO m
          => PG.Connection
          -> PG.Query
          -> [PersistValue]
          -> Acquire (ConduitM () [PersistValue] m ())
withStmt' conn query vals =
    pull `fmap` mkAcquire openS closeS
  where
    openS = do
      -- Construct raw query
      rawquery <- PG.formatQuery conn query (map P vals)

      -- Take raw connection
      (rt, rr, rc, ids) <- PG.withConnection conn $ \rawconn -> do
            -- Execute query
            mret <- LibPQ.exec rawconn rawquery
            case mret of
              Nothing -> do
                merr <- LibPQ.errorMessage rawconn
                fail $ case merr of
                         Nothing -> "Postgresql.withStmt': unknown error"
                         Just e  -> "Postgresql.withStmt': " ++ B8.unpack e
              Just ret -> do
                -- Check result status
                status <- LibPQ.resultStatus ret
                case status of
                  LibPQ.TuplesOk -> return ()
                  _ -> PG.throwResultError "Postgresql.withStmt': bad result status " ret status

                -- Get number and type of columns
                cols <- LibPQ.nfields ret
                oids <- forM [0..cols-1] $ \col -> fmap ((,) col) (LibPQ.ftype ret col)
                -- Ready to go!
                rowRef   <- newIORef (LibPQ.Row 0)
                rowCount <- LibPQ.ntuples ret
                return (ret, rowRef, rowCount, oids)
      let getters
            = map (\(col, oid) -> getGetter conn oid $ PG.Field rt col oid) ids
      return (rt, rr, rc, getters)

    closeS (ret, _, _, _) = LibPQ.unsafeFreeResult ret

    pull x = do
        y <- liftIO $ pullS x
        case y of
            Nothing -> return ()
            Just z -> yield z >> pull x

    pullS (ret, rowRef, rowCount, getters) = do
        row <- atomicModifyIORef rowRef (\r -> (r+1, r))
        if row == rowCount
           then return Nothing
           else fmap Just $ forM (zip getters [0..]) $ \(getter, col) -> do
                                mbs <- LibPQ.getvalue' ret row col
                                case mbs of
                                  Nothing ->
                                    -- getvalue' verified that the value is NULL.
                                    -- However, that does not mean that there are
                                    -- no NULL values inside the value (e.g., if
                                    -- we're dealing with an array of optional values).
                                    return PersistNull
                                  Just bs -> do
                                    ok <- PGFF.runConversion (getter mbs) conn
                                    bs `seq` case ok of
                                                        Errors (exc:_) -> throw exc
                                                        Errors [] -> error "Got an Errors, but no exceptions"
                                                        Ok v  -> return v

-- | Avoid orphan instances.
newtype P = P PersistValue


instance PGTF.ToField P where
    toField (P (PersistText t))        = PGTF.toField t
    toField (P (PersistByteString bs)) = PGTF.toField (PG.Binary bs)
    toField (P (PersistInt64 i))       = PGTF.toField i
    toField (P (PersistDouble d))      = PGTF.toField d
    toField (P (PersistRational r))    = PGTF.Plain $
                                         BBB.fromString $
                                         show (fromRational r :: Pico) --  FIXME: Too Ambigous, can not select precision without information about field
    toField (P (PersistBool b))        = PGTF.toField b
    toField (P (PersistDay d))         = PGTF.toField d
    toField (P (PersistTimeOfDay t))   = PGTF.toField t
    toField (P (PersistUTCTime t))     = PGTF.toField t
    toField (P PersistNull)            = PGTF.toField PG.Null
    toField (P (PersistList l))        = PGTF.toField $ listToJSON l
    toField (P (PersistMap m))         = PGTF.toField $ mapToJSON m
    toField (P (PersistDbSpecific s))  = PGTF.toField (Unknown s)
    toField (P (PersistObjectId _))    =
        error "Refusing to serialize a PersistObjectId to a PostgreSQL value"

newtype Unknown = Unknown { unUnknown :: ByteString }
  deriving (Eq, Show, Read, Ord, Typeable)

instance PGFF.FromField Unknown where
    fromField f mdata =
      case mdata of
        Nothing  -> PGFF.returnError PGFF.UnexpectedNull f "Database.Persist.Postgresql/PGFF.FromField Unknown"
        Just dat -> return (Unknown dat)

instance PGTF.ToField Unknown where
    toField (Unknown a) = PGTF.Escape a

type Getter a = PGFF.FieldParser a

convertPV :: PGFF.FromField a => (a -> b) -> Getter b
convertPV f = (fmap f .) . PGFF.fromField

builtinGetters :: I.IntMap (Getter PersistValue)
builtinGetters = I.fromList
    [ (k PS.bool,        convertPV PersistBool)
    , (k PS.bytea,       convertPV (PersistByteString . unBinary))
    , (k PS.char,        convertPV PersistText)
    , (k PS.name,        convertPV PersistText)
    , (k PS.int8,        convertPV PersistInt64)
    , (k PS.int2,        convertPV PersistInt64)
    , (k PS.int4,        convertPV PersistInt64)
    , (k PS.text,        convertPV PersistText)
    , (k PS.xml,         convertPV PersistText)
    , (k PS.float4,      convertPV PersistDouble)
    , (k PS.float8,      convertPV PersistDouble)
#if !MIN_VERSION_postgresql_simple(0,5,0)
    , (k PS.abstime,     convertPV PersistUTCTime)
    , (k PS.reltime,     convertPV PersistUTCTime)
#endif
    , (k PS.money,       convertPV PersistRational)
    , (k PS.bpchar,      convertPV PersistText)
    , (k PS.varchar,     convertPV PersistText)
    , (k PS.date,        convertPV PersistDay)
    , (k PS.time,        convertPV PersistTimeOfDay)
    , (k PS.timestamp,   convertPV (PersistUTCTime. localTimeToUTC utc))
    , (k PS.timestamptz, convertPV PersistUTCTime)
    , (k PS.bit,         convertPV PersistInt64)
    , (k PS.varbit,      convertPV PersistInt64)
    , (k PS.numeric,     convertPV PersistRational)
    , (k PS.void,        \_ _ -> return PersistNull)
    , (k PS.json,        convertPV (PersistByteString . unUnknown))
    , (k PS.jsonb,       convertPV (PersistByteString . unUnknown))
    , (k PS.unknown,     convertPV (PersistByteString . unUnknown))

    -- Array types: same order as above.
    -- The OIDs were taken from pg_type.
    , (1000,             listOf PersistBool)
    , (1001,             listOf (PersistByteString . unBinary))
    , (1002,             listOf PersistText)
    , (1003,             listOf PersistText)
    , (1016,             listOf PersistInt64)
    , (1005,             listOf PersistInt64)
    , (1007,             listOf PersistInt64)
    , (1009,             listOf PersistText)
    , (143,              listOf PersistText)
    , (1021,             listOf PersistDouble)
    , (1022,             listOf PersistDouble)
    , (1023,             listOf PersistUTCTime)
    , (1024,             listOf PersistUTCTime)
    , (791,              listOf PersistRational)
    , (1014,             listOf PersistText)
    , (1015,             listOf PersistText)
    , (1182,             listOf PersistDay)
    , (1183,             listOf PersistTimeOfDay)
    , (1115,             listOf PersistUTCTime)
    , (1185,             listOf PersistUTCTime)
    , (1561,             listOf PersistInt64)
    , (1563,             listOf PersistInt64)
    , (1231,             listOf PersistRational)
    -- no array(void) type
    , (2951,             listOf (PersistDbSpecific . unUnknown))
    , (199,              listOf (PersistByteString . unUnknown))
    , (3807,             listOf (PersistByteString . unUnknown))
    -- no array(unknown) either
    ]
    where
        k (PGFF.typoid -> i) = PG.oid2int i
        -- A @listOf f@ will use a @PGArray (Maybe T)@ to convert
        -- the values to Haskell-land.  The @Maybe@ is important
        -- because the usual way of checking NULLs
        -- (c.f. withStmt') won't check for NULL inside
        -- arrays---or any other compound structure for that matter.
        listOf f = convertPV (PersistList . map (nullable f) . PG.fromPGArray)
          where nullable = maybe PersistNull

getGetter :: PG.Connection -> PG.Oid -> Getter PersistValue
getGetter _conn oid
  = fromMaybe defaultGetter $ I.lookup (PG.oid2int oid) builtinGetters
  where defaultGetter = convertPV (PersistDbSpecific . unUnknown)

unBinary :: PG.Binary a -> a
unBinary (PG.Binary x) = x

doesTableExist :: (Text -> IO Statement)
               -> DBName -- ^ table name
               -> IO Bool
doesTableExist getter (DBName name) = do
    stmt <- getter sql
    with (stmtQuery stmt vals) (\src -> runConduit $ src .| start)
  where
    sql = "SELECT COUNT(*) FROM pg_catalog.pg_tables WHERE schemaname != 'pg_catalog'"
          <> " AND schemaname != 'information_schema' AND tablename=?"
    vals = [PersistText name]

    start = await >>= maybe (error "No results when checking doesTableExist") start'
    start' [PersistInt64 0] = finish False
    start' [PersistInt64 1] = finish True
    start' res = error $ "doesTableExist returned unexpected result: " ++ show res
    finish x = await >>= maybe (return x) (error "Too many rows returned in doesTableExist")

migrate' :: [EntityDef]
         -> (Text -> IO Statement)
         -> EntityDef
         -> IO (Either [Text] [(Bool, Text)])
migrate' allDefs getter entity = fmap (fmap $ map showAlterDb) $ do
    old <- getColumns getter entity
    case partitionEithers old of
        ([], old'') -> do
            exists <-
                if null old
                    then doesTableExist getter name
                    else return True
            return $ Right $ migrationText exists old''
        (errs, _) -> return $ Left errs
  where
    name = entityDB entity
    migrationText exists old'' =
        if not exists
            then createText newcols fdefs udspair
            else let (acs, ats) = getAlters allDefs entity (newcols, udspair) old'
                     acs' = map (AlterColumn name) acs
                     ats' = map (AlterTable name) ats
                 in  acs' ++ ats'
       where
         old' = partitionEithers old''
         (newcols', udefs, fdefs) = mkColumns allDefs entity
         newcols = filter (not . safeToRemove entity . cName) newcols'
         udspair = map udToPair udefs
            -- Check for table existence if there are no columns, workaround
            -- for https://github.com/yesodweb/persistent/issues/152

    createText newcols fdefs udspair =
        (addTable newcols entity) : uniques ++ references ++ foreignsAlt
      where
        uniques = flip concatMap udspair $ \(uname, ucols) ->
                [AlterTable name $ AddUniqueConstraint uname ucols]
        references = mapMaybe (\c@Column { cName=cname, cReference=Just (refTblName, _) } ->
            getAddReference allDefs name refTblName cname (cReference c))
                   $ filter (isJust . cReference) newcols
        foreignsAlt = flip map fdefs (\fdef ->
            let (childfields, parentfields) = unzip (map (\((_,b),(_,d)) -> (b,d)) (foreignFields fdef))
            in AlterColumn name (foreignRefTableDBName fdef, AddReference (foreignConstraintNameDBName fdef) childfields (map escape parentfields)))

addTable :: [Column] -> EntityDef -> AlterDB
addTable cols entity = AddTable $ T.concat
                       -- Lower case e: see Database.Persist.Sql.Migration
                       [ "CREATe TABLE " -- DO NOT FIX THE CAPITALIZATION!
                       , escape name
                       , "("
                       , idtxt
                       , if null cols then "" else ","
                       , T.intercalate "," $ map showColumn cols
                       , ")"
                       ]
    where
      name = entityDB entity
      idtxt = case entityPrimary entity of
                Just pdef -> T.concat [" PRIMARY KEY (", T.intercalate "," $ map (escape . fieldDB) $ compositeFields pdef, ")"]
                Nothing   ->
                    let defText = defaultAttribute $ fieldAttrs $ entityId entity
                        sType = fieldSqlType $ entityId entity
                    in  T.concat
                            [ escape $ fieldDB (entityId entity)
                            , maySerial sType defText
                            , " PRIMARY KEY UNIQUE"
                            , mayDefault defText
                            ]

maySerial :: SqlType -> Maybe Text -> Text
maySerial SqlInt64 Nothing = " SERIAL8 "
maySerial sType _ = " " <> showSqlType sType

mayDefault :: Maybe Text -> Text
mayDefault def = case def of
    Nothing -> ""
    Just d -> " DEFAULT " <> d

type SafeToRemove = Bool

data AlterColumn = ChangeType SqlType Text
                 | IsNull | NotNull | Add' Column | Drop SafeToRemove
                 | Default Text | NoDefault | Update' Text
                 | AddReference DBName [DBName] [Text] | DropReference DBName
type AlterColumn' = (DBName, AlterColumn)

data AlterTable = AddUniqueConstraint DBName [DBName]
                | DropConstraint DBName

data AlterDB = AddTable Text
             | AlterColumn DBName AlterColumn'
             | AlterTable DBName AlterTable

-- | Returns all of the columns in the given table currently in the database.
getColumns :: (Text -> IO Statement)
           -> EntityDef
           -> IO [Either Text (Either Column (DBName, [DBName]))]
getColumns getter def = do
    let sqlv=T.concat ["SELECT "
                          ,"column_name "
                          ,",is_nullable "
                          ,",COALESCE(domain_name, udt_name)" -- See DOMAINS below
                          ,",column_default "
                          ,",numeric_precision "
                          ,",numeric_scale "
                          ,",character_maximum_length "
                          ,"FROM information_schema.columns "
                          ,"WHERE table_catalog=current_database() "
                          ,"AND table_schema=current_schema() "
                          ,"AND table_name=? "
                          ,"AND column_name <> ?"]

-- DOMAINS Postgres supports the concept of domains, which are data types with optional constraints.
-- An app might make an "email" domain over the varchar type, with a CHECK that the emails are valid
-- In this case the generated SQL should use the domain name: ALTER TABLE users ALTER COLUMN foo TYPE email
-- This code exists to use the domain name (email), instead of the underlying type (varchar).
-- This is tested in EquivalentTypeTest.hs

    stmt <- getter sqlv
    let vals =
            [ PersistText $ unDBName $ entityDB def
            , PersistText $ unDBName $ fieldDB (entityId def)
            ]
    cs <- with (stmtQuery stmt vals) (\src -> runConduit $ src .| helper)
    let sqlc = T.concat ["SELECT "
                          ,"c.constraint_name, "
                          ,"c.column_name "
                          ,"FROM information_schema.key_column_usage c, "
                          ,"information_schema.table_constraints k "
                          ,"WHERE c.table_catalog=current_database() "
                          ,"AND c.table_catalog=k.table_catalog "
                          ,"AND c.table_schema=current_schema() "
                          ,"AND c.table_schema=k.table_schema "
                          ,"AND c.table_name=? "
                          ,"AND c.table_name=k.table_name "
                          ,"AND c.column_name <> ? "
                          ,"AND c.constraint_name=k.constraint_name "
                          ,"AND NOT k.constraint_type IN ('PRIMARY KEY', 'FOREIGN KEY') "
                          ,"ORDER BY c.constraint_name, c.column_name"]

    stmt' <- getter sqlc

    us <- with (stmtQuery stmt' vals) (\src -> runConduit $ src .| helperU)
    return $ cs ++ us
  where
    getAll front = do
        x <- CL.head
        case x of
            Nothing -> return $ front []
            Just [PersistText con, PersistText col] -> getAll (front . (:) (con, col))
            Just [PersistByteString con, PersistByteString col] -> getAll (front . (:) (T.decodeUtf8 con, T.decodeUtf8 col))
            Just o -> error $ "unexpected datatype returned for postgres o="++show o
    helperU = do
        rows <- getAll id
        return $ map (Right . Right . (DBName . fst . head &&& map (DBName . snd)))
               $ groupBy ((==) `on` fst) rows
    helper = do
        x <- CL.head
        case x of
            Nothing -> return []
            Just x' -> do
                col <- liftIO $ getColumn getter (entityDB def) x'
                let col' = case col of
                            Left e -> Left e
                            Right c -> Right $ Left c
                cols <- helper
                return $ col' : cols

-- | Check if a column name is listed as the "safe to remove" in the entity
-- list.
safeToRemove :: EntityDef -> DBName -> Bool
safeToRemove def (DBName colName)
    = any (elem "SafeToRemove" . fieldAttrs)
    $ filter ((== DBName colName) . fieldDB)
    $ entityFields def

getAlters :: [EntityDef]
          -> EntityDef
          -> ([Column], [(DBName, [DBName])])
          -> ([Column], [(DBName, [DBName])])
          -> ([AlterColumn'], [AlterTable])
getAlters defs def (c1, u1) (c2, u2) =
    (getAltersC c1 c2, getAltersU u1 u2)
  where
    getAltersC [] old = map (\x -> (cName x, Drop $ safeToRemove def $ cName x)) old
    getAltersC (new:news) old =
        let (alters, old') = findAlters defs (entityDB def) new old
         in alters ++ getAltersC news old'

    getAltersU :: [(DBName, [DBName])]
               -> [(DBName, [DBName])]
               -> [AlterTable]
    getAltersU [] old = map DropConstraint $ filter (not . isManual) $ map fst old
    getAltersU ((name, cols):news) old =
        case lookup name old of
            Nothing -> AddUniqueConstraint name cols : getAltersU news old
            Just ocols ->
                let old' = filter (\(x, _) -> x /= name) old
                 in if sort cols == sort ocols
                        then getAltersU news old'
                        else  DropConstraint name
                            : AddUniqueConstraint name cols
                            : getAltersU news old'

    -- Don't drop constraints which were manually added.
    isManual (DBName x) = "__manual_" `T.isPrefixOf` x

getColumn :: (Text -> IO Statement)
          -> DBName -> [PersistValue]
          -> IO (Either Text Column)
getColumn getter tname [PersistText x, PersistText y, PersistText z, d, npre, nscl, maxlen] =
    case d' of
        Left s -> return $ Left s
        Right d'' ->
            let typeStr = case maxlen of
                            PersistInt64 n -> T.concat [z, "(", T.pack (show n), ")"]
                            _              -> z
             in case getType typeStr of
                  Left s -> return $ Left s
                  Right t -> do
                      let cname = DBName x
                      ref <- getRef cname
                      return $ Right Column
                          { cName = cname
                          , cNull = y == "YES"
                          , cSqlType = t
                          , cDefault = fmap stripSuffixes d''
                          , cDefaultConstraintName = Nothing
                          , cMaxLen = Nothing
                          , cReference = ref
                          }
  where
    stripSuffixes t =
        loop'
            [ "::character varying"
            , "::text"
            ]
      where
        loop' [] = t
        loop' (p:ps) =
            case T.stripSuffix p t of
                Nothing -> loop' ps
                Just t' -> t'
    getRef cname = do
        let sql = T.concat
                [ "SELECT COUNT(*) FROM "
                , "information_schema.table_constraints "
                , "WHERE table_catalog=current_database() "
                , "AND table_schema=current_schema() "
                , "AND table_name=? "
                , "AND constraint_type='FOREIGN KEY' "
                , "AND constraint_name=?"
                ]
        let ref = refName tname cname
        stmt <- getter sql
        with (stmtQuery stmt
                     [ PersistText $ unDBName tname
                     , PersistText $ unDBName ref
                     ]) (\src -> runConduit $ src .| do
            Just [PersistInt64 i] <- CL.head
            return $ if i == 0 then Nothing else Just (DBName "", ref))
    d' = case d of
            PersistNull   -> Right Nothing
            PersistText t -> Right $ Just t
            _ -> Left $ T.pack $ "Invalid default column: " ++ show d
    getType "int4"        = Right SqlInt32
    getType "int8"        = Right SqlInt64
    getType "varchar"     = Right SqlString
    getType "text"        = Right SqlString
    getType "date"        = Right SqlDay
    getType "bool"        = Right SqlBool
    getType "timestamptz" = Right SqlDayTime
    getType "float4"      = Right SqlReal
    getType "float8"      = Right SqlReal
    getType "bytea"       = Right SqlBlob
    getType "time"        = Right SqlTime
    getType "numeric"     = getNumeric npre nscl
    getType a             = Right $ SqlOther a

    getNumeric (PersistInt64 a) (PersistInt64 b) = Right $ SqlNumeric (fromIntegral a) (fromIntegral b)
    getNumeric a b = Left $ T.pack $ "Can not get numeric field precision, got: " ++ show a ++ " and " ++ show b ++ " as precision and scale"
getColumn _ _ x =
    return $ Left $ T.pack $ "Invalid result from information_schema: " ++ show x

-- | Intelligent comparison of SQL types, to account for SqlInt32 vs SqlOther integer
sqlTypeEq :: SqlType -> SqlType -> Bool
sqlTypeEq x y =
    T.toCaseFold (showSqlType x) == T.toCaseFold (showSqlType y)

findAlters :: [EntityDef] -> DBName -> Column -> [Column] -> ([AlterColumn'], [Column])
findAlters defs _tablename col@(Column name isNull sqltype def _defConstraintName _maxLen ref) cols =
    case filter (\c -> cName c == name) cols of
        [] -> ([(name, Add' col)], cols)
        Column _ isNull' sqltype' def' _defConstraintName' _maxLen' ref':_ ->
            let refDrop Nothing = []
                refDrop (Just (_, cname)) = [(name, DropReference cname)]
                refAdd Nothing = []
                refAdd (Just (tname, a)) =
                    case find ((==tname) . entityDB) defs of
                        Just refdef -> [(tname, AddReference a [name] (dbIdColumnsEsc escape refdef))]
                        Nothing -> error $ "could not find the entityDef for reftable[" ++ show tname ++ "]"
                modRef =
                    if fmap snd ref == fmap snd ref'
                        then []
                        else refDrop ref' ++ refAdd ref
                modNull = case (isNull, isNull') of
                            (True, False) -> [(name, IsNull)]
                            (False, True) ->
                                let up = case def of
                                            Nothing -> id
                                            Just s -> (:) (name, Update' s)
                                 in up [(name, NotNull)]
                            _ -> []
                modType
                    | sqlTypeEq sqltype sqltype' = []
                    -- When converting from Persistent pre-2.0 databases, we
                    -- need to make sure that TIMESTAMP WITHOUT TIME ZONE is
                    -- treated as UTC.
                    | sqltype == SqlDayTime && sqltype' == SqlOther "timestamp" =
                        [(name, ChangeType sqltype $ T.concat
                            [ " USING "
                            , escape name
                            , " AT TIME ZONE 'UTC'"
                            ])]
                    | otherwise = [(name, ChangeType sqltype "")]
                modDef =
                    if def == def'
                        then []
                        else case def of
                                Nothing -> [(name, NoDefault)]
                                Just s -> [(name, Default s)]
             in (modRef ++ modDef ++ modNull ++ modType,
                 filter (\c -> cName c /= name) cols)

-- | Get the references to be added to a table for the given column.
getAddReference :: [EntityDef] -> DBName -> DBName -> DBName -> Maybe (DBName, DBName) -> Maybe AlterDB
getAddReference allDefs table reftable cname ref =
    case ref of
        Nothing -> Nothing
        Just (s, _) -> Just $ AlterColumn table (s, AddReference (refName table cname) [cname] id_)
                          where
                            id_ = fromMaybe (error $ "Could not find ID of entity " ++ show reftable)
                                        $ do
                                          entDef <- find ((== reftable) . entityDB) allDefs
                                          return $ dbIdColumnsEsc escape entDef


showColumn :: Column -> Text
showColumn (Column n nu sqlType' def _defConstraintName _maxLen _ref) = T.concat
    [ escape n
    , " "
    , showSqlType sqlType'
    , " "
    , if nu then "NULL" else "NOT NULL"
    , case def of
        Nothing -> ""
        Just s -> " DEFAULT " <> s
    ]

showSqlType :: SqlType -> Text
showSqlType SqlString = "VARCHAR"
showSqlType SqlInt32 = "INT4"
showSqlType SqlInt64 = "INT8"
showSqlType SqlReal = "DOUBLE PRECISION"
showSqlType (SqlNumeric s prec) = T.concat [ "NUMERIC(", T.pack (show s), ",", T.pack (show prec), ")" ]
showSqlType SqlDay = "DATE"
showSqlType SqlTime = "TIME"
showSqlType SqlDayTime = "TIMESTAMP WITH TIME ZONE"
showSqlType SqlBlob = "BYTEA"
showSqlType SqlBool = "BOOLEAN"

-- Added for aliasing issues re: https://github.com/yesodweb/yesod/issues/682
showSqlType (SqlOther (T.toLower -> "integer")) = "INT4"

showSqlType (SqlOther t) = t

showAlterDb :: AlterDB -> (Bool, Text)
showAlterDb (AddTable s) = (False, s)
showAlterDb (AlterColumn t (c, ac)) =
    (isUnsafe ac, showAlter t (c, ac))
  where
    isUnsafe (Drop safeRemove) = not safeRemove
    isUnsafe _ = False
showAlterDb (AlterTable t at) = (False, showAlterTable t at)

showAlterTable :: DBName -> AlterTable -> Text
showAlterTable table (AddUniqueConstraint cname cols) = T.concat
    [ "ALTER TABLE "
    , escape table
    , " ADD CONSTRAINT "
    , escape cname
    , " UNIQUE("
    , T.intercalate "," $ map escape cols
    , ")"
    ]
showAlterTable table (DropConstraint cname) = T.concat
    [ "ALTER TABLE "
    , escape table
    , " DROP CONSTRAINT "
    , escape cname
    ]

showAlter :: DBName -> AlterColumn' -> Text
showAlter table (n, ChangeType t extra) =
    T.concat
        [ "ALTER TABLE "
        , escape table
        , " ALTER COLUMN "
        , escape n
        , " TYPE "
        , showSqlType t
        , extra
        ]
showAlter table (n, IsNull) =
    T.concat
        [ "ALTER TABLE "
        , escape table
        , " ALTER COLUMN "
        , escape n
        , " DROP NOT NULL"
        ]
showAlter table (n, NotNull) =
    T.concat
        [ "ALTER TABLE "
        , escape table
        , " ALTER COLUMN "
        , escape n
        , " SET NOT NULL"
        ]
showAlter table (_, Add' col) =
    T.concat
        [ "ALTER TABLE "
        , escape table
        , " ADD COLUMN "
        , showColumn col
        ]
showAlter table (n, Drop _) =
    T.concat
        [ "ALTER TABLE "
        , escape table
        , " DROP COLUMN "
        , escape n
        ]
showAlter table (n, Default s) =
    T.concat
        [ "ALTER TABLE "
        , escape table
        , " ALTER COLUMN "
        , escape n
        , " SET DEFAULT "
        , s
        ]
showAlter table (n, NoDefault) = T.concat
    [ "ALTER TABLE "
    , escape table
    , " ALTER COLUMN "
    , escape n
    , " DROP DEFAULT"
    ]
showAlter table (n, Update' s) = T.concat
    [ "UPDATE "
    , escape table
    , " SET "
    , escape n
    , "="
    , s
    , " WHERE "
    , escape n
    , " IS NULL"
    ]
showAlter table (reftable, AddReference fkeyname t2 id2) = T.concat
    [ "ALTER TABLE "
    , escape table
    , " ADD CONSTRAINT "
    , escape fkeyname
    , " FOREIGN KEY("
    , T.intercalate "," $ map escape t2
    , ") REFERENCES "
    , escape reftable
    , "("
    , T.intercalate "," id2
    , ")"
    ]
showAlter table (_, DropReference cname) = T.concat
    [ "ALTER TABLE "
    , escape table
    , " DROP CONSTRAINT "
    , escape cname
    ]

-- | get the SQL string for the table that a PeristEntity represents
-- Useful for raw SQL queries
tableName :: (PersistEntity record) => record -> Text
tableName = escape . tableDBName

-- | get the SQL string for the field that an EntityField represents
-- Useful for raw SQL queries
fieldName :: (PersistEntity record) => EntityField record typ -> Text
fieldName = escape . fieldDBName

escape :: DBName -> Text
escape (DBName s) =
    T.pack $ '"' : go (T.unpack s) ++ "\""
  where
    go "" = ""
    go ('"':xs) = "\"\"" ++ go xs
    go (x:xs) = x : go xs

-- | Information required to connect to a PostgreSQL database
-- using @persistent@'s generic facilities.  These values are the
-- same that are given to 'withPostgresqlPool'.
data PostgresConf = PostgresConf
    { pgConnStr  :: ConnectionString
      -- ^ The connection string.
    , pgPoolSize :: Int
      -- ^ How many connections should be held on the connection pool.
    } deriving (Show, Read, Data, Typeable)

instance FromJSON PostgresConf where
    parseJSON v = modifyFailure ("Persistent: error loading PostgreSQL conf: " ++) $
      flip (withObject "PostgresConf") v $ \o -> do
        database <- o .: "database"
        host     <- o .: "host"
        port     <- o .:? "port" .!= 5432
        user     <- o .: "user"
        password <- o .: "password"
        pool     <- o .: "poolsize"
        let ci = PG.ConnectInfo
                   { PG.connectHost     = host
                   , PG.connectPort     = port
                   , PG.connectUser     = user
                   , PG.connectPassword = password
                   , PG.connectDatabase = database
                   }
            cstr = PG.postgreSQLConnectionString ci
        return $ PostgresConf cstr pool
instance PersistConfig PostgresConf where
    type PersistConfigBackend PostgresConf = SqlPersistT
    type PersistConfigPool PostgresConf = ConnectionPool
    createPoolConfig (PostgresConf cs size) = runNoLoggingT $ createPostgresqlPool cs size -- FIXME
    runPool _ = runSqlPool
    loadConfig = parseJSON

    applyEnv c0 = do
        env <- getEnvironment
        return $ addUser env
               $ addPass env
               $ addDatabase env
               $ addPort env
               $ addHost env c0
      where
        addParam param val c =
            c { pgConnStr = B8.concat [pgConnStr c, " ", param, "='", pgescape val, "'"] }

        pgescape = B8.pack . go
            where
              go ('\'':rest) = '\\' : '\'' : go rest
              go ('\\':rest) = '\\' : '\\' : go rest
              go ( x  :rest) =      x      : go rest
              go []          = []

        maybeAddParam param envvar env =
            maybe id (addParam param) $
            lookup envvar env

        addHost     = maybeAddParam "host"     "PGHOST"
        addPort     = maybeAddParam "port"     "PGPORT"
        addUser     = maybeAddParam "user"     "PGUSER"
        addPass     = maybeAddParam "password" "PGPASS"
        addDatabase = maybeAddParam "dbname"   "PGDATABASE"

refName :: DBName -> DBName -> DBName
refName (DBName table) (DBName column) =
    DBName $ T.concat [table, "_", column, "_fkey"]

udToPair :: UniqueDef -> (DBName, [DBName])
udToPair ud = (uniqueDBName ud, map snd $ uniqueFields ud)

mockMigrate :: [EntityDef]
         -> (Text -> IO Statement)
         -> EntityDef
         -> IO (Either [Text] [(Bool, Text)])
mockMigrate allDefs _ entity = fmap (fmap $ map showAlterDb) $ do
    case partitionEithers [] of
        ([], old'') -> return $ Right $ migrationText False old''
        (errs, _) -> return $ Left errs
  where
    name = entityDB entity
    migrationText exists old'' =
        if not exists
            then createText newcols fdefs udspair
            else let (acs, ats) = getAlters allDefs entity (newcols, udspair) old'
                     acs' = map (AlterColumn name) acs
                     ats' = map (AlterTable name) ats
                 in  acs' ++ ats'
       where
         old' = partitionEithers old''
         (newcols', udefs, fdefs) = mkColumns allDefs entity
         newcols = filter (not . safeToRemove entity . cName) newcols'
         udspair = map udToPair udefs
            -- Check for table existence if there are no columns, workaround
            -- for https://github.com/yesodweb/persistent/issues/152

    createText newcols fdefs udspair =
        (addTable newcols entity) : uniques ++ references ++ foreignsAlt
      where
        uniques = flip concatMap udspair $ \(uname, ucols) ->
                [AlterTable name $ AddUniqueConstraint uname ucols]
        references = mapMaybe (\c@Column { cName=cname, cReference=Just (refTblName, _) } ->
            getAddReference allDefs name refTblName cname (cReference c))
                   $ filter (isJust . cReference) newcols
        foreignsAlt = flip map fdefs (\fdef ->
            let (childfields, parentfields) = unzip (map (\((_,b),(_,d)) -> (b,d)) (foreignFields fdef))
            in AlterColumn name (foreignRefTableDBName fdef, AddReference (foreignConstraintNameDBName fdef) childfields (map escape parentfields)))

-- | Mock a migration even when the database is not present.
-- This function performs the same functionality of 'printMigration'
-- with the difference that an actualy database isn't needed for it.
mockMigration :: Migration -> IO ()
mockMigration mig = do
  smap <- newIORef $ Map.empty
  let sqlbackend = SqlBackend { connPrepare = \_ -> do
                                             return Statement
                                                        { stmtFinalize = return ()
                                                        , stmtReset = return ()
                                                        , stmtExecute = undefined
                                                        , stmtQuery = \_ -> return $ return ()
                                                        },
                             connInsertManySql = Nothing,
                             connInsertSql = undefined,
                             connUpsertSql = Nothing,
                             connPutManySql = Nothing,
                             connStmtMap = smap,
                             connClose = undefined,
                             connMigrateSql = mockMigrate,
                             connBegin = undefined,
                             connCommit = undefined,
                             connRollback = undefined,
                             connEscapeName = escape,
                             connNoLimit = undefined,
                             connRDBMS = undefined,
                             connLimitOffset = undefined,
                             connLogFunc = undefined,
                             connMaxParams = Nothing}
      result = runReaderT $ runWriterT $ runWriterT mig
  resp <- result sqlbackend
  mapM_ T.putStrLn $ map snd $ snd resp

putManySql :: EntityDef -> Int -> Text
putManySql entityDef' numRecords
  | numRecords > 0 = q
  | otherwise = error "putManySql: numRecords MUST be greater than 0!"
  where
    tableName' = escape . entityDB $ entityDef'
    fieldDbToText = escape . fieldDB
    entityFieldNames = map fieldDbToText (entityFields entityDef')
    recordPlaceholders= parenWrapped . commaSeparated
                      $ map (const "?") (entityFields entityDef')
    mkAssignment n = T.concat [n, "=EXCLUDED.", n]
    fieldSets = map (mkAssignment . fieldDbToText) (entityFields entityDef')
    uniqueFields' = concat $ map (\x -> map escape (map snd $ uniqueFields x)) (entityUniques entityDef')
    q = T.concat
        [ "INSERT INTO "
        , tableName'
        , " ("
        , commaSeparated entityFieldNames
        , ") "
        , " VALUES "
        , commaSeparated (replicate numRecords recordPlaceholders)
        , "  ON CONFLICT ("
        , commaSeparated uniqueFields'
        , ") DO UPDATE SET "
        , commaSeparated fieldSets
        ]

-- | Enable a Postgres extension. See https://www.postgresql.org/docs/10/static/contrib.html
-- for a list.
migrateEnableExtension :: Text -> Migration
migrateEnableExtension extName = WriterT $ WriterT $ do
  res :: [Single Int] <-
    rawSql "SELECT COUNT(*) FROM pg_catalog.pg_extension WHERE extname = ?" [PersistText extName]
  if res == [Single 0]
    then return (((), []) , [(False, "CREATe EXTENSION \"" <> extName <> "\"")])
    else return (((), []), [])<|MERGE_RESOLUTION|>--- conflicted
+++ resolved
@@ -122,13 +122,8 @@
 -- the server version (to workaround an Amazon Redshift bug).
 --
 -- @since 2.6.2
-<<<<<<< HEAD
-withPostgresqlPoolWithVersion :: (MonadBaseControl IO m, MonadLogger m, MonadIO m, IsSqlBackend backend)
+withPostgresqlPoolWithVersion :: (MonadUnliftIO m, MonadLogger m, IsSqlBackend backend)
                               => (PG.Connection -> IO (Maybe Double))
-=======
-withPostgresqlPoolWithVersion :: (MonadUnliftIO m, MonadLogger m, IsSqlBackend backend)
-                              => (PG.Connection -> IO (Maybe Double)) 
->>>>>>> b7f01942
                               -- ^ action to perform to get the server version
                               -> ConnectionString
                               -- ^ Connection string to the database.

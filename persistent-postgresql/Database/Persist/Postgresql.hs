{-# LANGUAGE CPP #-}
{-# LANGUAGE ConstraintKinds #-}
{-# LANGUAGE DataKinds #-}
{-# LANGUAGE FlexibleContexts #-}
{-# LANGUAGE GADTs #-}
{-# LANGUAGE OverloadedStrings #-}
{-# LANGUAGE ScopedTypeVariables #-}
{-# LANGUAGE TypeFamilies #-}
{-# LANGUAGE DeriveDataTypeable #-}
{-# LANGUAGE ViewPatterns #-}
{-# LANGUAGE Rank2Types #-}
{-# LANGUAGE DeriveDataTypeable #-}

-- | A postgresql backend for persistent.
module Database.Persist.Postgresql
    ( withPostgresqlPool
    , withPostgresqlPoolWithVersion
    , withPostgresqlConn
    , withPostgresqlConnWithVersion
    , createPostgresqlPool
    , createPostgresqlPoolModified
    , createPostgresqlPoolModifiedWithVersion
    , module Database.Persist.Sql
    , ConnectionString
    , PostgresConf (..)
    , openSimpleConn
    , tableName
    , fieldName
    , mockMigration
    , migrateEnableExtension
    ) where

import Database.Persist.Sql
import Database.Persist.Sql.Util (dbIdColumnsEsc, commaSeparated, parenWrapped)
import Database.Persist.Sql.Types.Internal (mkPersistBackend)
import Data.Fixed (Pico)

import qualified Database.PostgreSQL.Simple as PG
import qualified Database.PostgreSQL.Simple.TypeInfo.Static as PS
import qualified Database.PostgreSQL.Simple.Internal as PG
import qualified Database.PostgreSQL.Simple.ToField as PGTF
import qualified Database.PostgreSQL.Simple.FromField as PGFF
import qualified Database.PostgreSQL.Simple.Types as PG
import Database.PostgreSQL.Simple.Ok (Ok (..))

import qualified Database.PostgreSQL.LibPQ as LibPQ

import Control.Monad.Trans.Resource
import Control.Exception (throw)
import Control.Monad.IO.Class (MonadIO (..))
import Data.Data
import Data.Typeable (Typeable)
import Data.IORef
import qualified Data.Map as Map
import Data.Maybe
import Data.Either (partitionEithers)
import Control.Arrow
import Data.List (find, sort, groupBy)
import Data.Function (on)
import Data.Conduit
import qualified Data.Conduit.List as CL
import Control.Monad.Logger (MonadLogger, runNoLoggingT)

import qualified Data.IntMap as I

import Data.ByteString (ByteString)
import qualified Data.ByteString.Char8 as B8
import qualified Data.Text as T
import Data.Text.Read (rational)
import qualified Data.Text.Encoding as T
import qualified Data.Text.IO as T
import qualified Blaze.ByteString.Builder.Char8 as BBB

import Data.Text (Text)
import Data.Aeson
import Data.Aeson.Types (modifyFailure)
import Control.Monad (forM)
import Control.Monad.Trans.Reader (runReaderT)
import Control.Monad.Trans.Writer (WriterT(..), runWriterT)
import Data.Acquire (Acquire, mkAcquire, with)
import System.Environment (getEnvironment)
import Data.Int (Int64)
import Data.Monoid ((<>))
import Data.Pool (Pool)
import Data.Time (utc, localTimeToUTC)
import Control.Exception (Exception, throwIO)

-- | A @libpq@ connection string.  A simple example of connection
-- string would be @\"host=localhost port=5432 user=test
-- dbname=test password=test\"@.  Please read libpq's
-- documentation at
-- <http://www.postgresql.org/docs/9.1/static/libpq-connect.html>
-- for more details on how to create such strings.
type ConnectionString = ByteString

-- | PostgresServerVersionError exception. This is thrown when persistent
-- is unable to find the version of the postgreSQL server.
data PostgresServerVersionError = PostgresServerVersionError String deriving Data.Typeable.Typeable

instance Show PostgresServerVersionError where
    show (PostgresServerVersionError uniqueMsg) =
      "Unexpected PostgreSQL server version, got " <> uniqueMsg
instance Exception PostgresServerVersionError

-- | Create a PostgreSQL connection pool and run the given
-- action.  The pool is properly released after the action
-- finishes using it.  Note that you should not use the given
-- 'ConnectionPool' outside the action since it may be already
-- been released.
withPostgresqlPool :: (MonadBaseControl IO m, MonadLogger m, MonadIO m, IsSqlBackend backend)
                   => ConnectionString
                   -- ^ Connection string to the database.
                   -> Int
                   -- ^ Number of connections to be kept open in
                   -- the pool.
                   -> (Pool backend -> m a)
                   -- ^ Action to be executed that uses the
                   -- connection pool.
                   -> m a
withPostgresqlPool ci = withPostgresqlPoolWithVersion getServerVersion ci

-- | Same as 'withPostgresPool', but takes a callback for obtaining
-- the server version (to workaround an Amazon Redshift bug).
--
-- @since 2.6.2
withPostgresqlPoolWithVersion :: (MonadBaseControl IO m, MonadLogger m, MonadIO m, IsSqlBackend backend)
                              => (PG.Connection -> IO (Maybe Double))
                              -- ^ action to perform to get the server version
                              -> ConnectionString
                              -- ^ Connection string to the database.
                              -> Int
                              -- ^ Number of connections to be kept open in
                              -- the pool.
                              -> (Pool backend -> m a)
                              -- ^ Action to be executed that uses the
                              -- connection pool.
                              -> m a
withPostgresqlPoolWithVersion getVer ci = withSqlPool $ open' (const $ return ()) getVer ci

-- | Create a PostgreSQL connection pool.  Note that it's your
-- responsibility to properly close the connection pool when
-- unneeded.  Use 'withPostgresqlPool' for an automatic resource
-- control.
createPostgresqlPool :: (MonadIO m, MonadBaseControl IO m, MonadLogger m, IsSqlBackend backend)
                     => ConnectionString
                     -- ^ Connection string to the database.
                     -> Int
                     -- ^ Number of connections to be kept open
                     -- in the pool.
                     -> m (Pool backend)
createPostgresqlPool = createPostgresqlPoolModified (const $ return ())

-- | Same as 'createPostgresqlPool', but additionally takes a callback function
-- for some connection-specific tweaking to be performed after connection
-- creation. This could be used, for example, to change the schema. For more
-- information, see:
--
-- <https://groups.google.com/d/msg/yesodweb/qUXrEN_swEo/O0pFwqwQIdcJ>
--
-- @since 2.1.3
createPostgresqlPoolModified
    :: (MonadIO m, MonadBaseControl IO m, MonadLogger m, IsSqlBackend backend)
    => (PG.Connection -> IO ()) -- ^ action to perform after connection is created
    -> ConnectionString -- ^ Connection string to the database.
    -> Int -- ^ Number of connections to be kept open in the pool.
    -> m (Pool backend)
createPostgresqlPoolModified = createPostgresqlPoolModifiedWithVersion getServerVersion

-- | Same as other similarly-named functions in this module, but takes callbacks for obtaining
-- the server version (to workaround an Amazon Redshift bug) and connection-specific tweaking
-- (to change the schema).
--
-- @since 2.6.2
createPostgresqlPoolModifiedWithVersion
    :: (MonadIO m, MonadBaseControl IO m, MonadLogger m, IsSqlBackend backend)
    => (PG.Connection -> IO (Maybe Double)) -- ^ action to perform to get the server version
    -> (PG.Connection -> IO ()) -- ^ action to perform after connection is created
    -> ConnectionString -- ^ Connection string to the database.
    -> Int -- ^ Number of connections to be kept open in the pool.
    -> m (Pool backend)
createPostgresqlPoolModifiedWithVersion getVer modConn ci =
  createSqlPool $ open' modConn getVer ci

-- | Same as 'withPostgresqlPool', but instead of opening a pool
-- of connections, only one connection is opened.
withPostgresqlConn :: (MonadIO m, MonadBaseControl IO m, MonadLogger m, IsSqlBackend backend)
                   => ConnectionString -> (backend -> m a) -> m a
withPostgresqlConn = withPostgresqlConnWithVersion getServerVersion

-- | Same as 'withPostgresqlConn', but takes a callback for obtaining
-- the server version (to workaround an Amazon Redshift bug).
--
-- @since 2.6.2
withPostgresqlConnWithVersion :: (MonadIO m, MonadBaseControl IO m, MonadLogger m, IsSqlBackend backend)
                              => (PG.Connection -> IO (Maybe Double))
                              -> ConnectionString
                              -> (backend -> m a)
                              -> m a
withPostgresqlConnWithVersion getVer = withSqlConn . open' (const $ return ()) getVer

open'
    :: (IsSqlBackend backend)
    => (PG.Connection -> IO ())
    -> (PG.Connection -> IO (Maybe Double))
    -> ConnectionString -> LogFunc -> IO backend
open' modConn getVer cstr logFunc = do
    conn <- PG.connectPostgreSQL cstr
    modConn conn
    ver <- getVer conn
    smap <- newIORef $ Map.empty
    return $ createBackend logFunc ver smap conn

-- | Gets the PostgreSQL server version
getServerVersion :: PG.Connection -> IO (Maybe Double)
getServerVersion conn = do
  [PG.Only version] <- PG.query_ conn "show server_version";
  let version' = rational version
  --- λ> rational "9.8.3"
  --- Right (9.8,".3")
  --- λ> rational "9.8.3.5"
  --- Right (9.8,".3.5")
  case version' of
    Right (a,_) -> return $ Just a
    Left err -> throwIO $ PostgresServerVersionError err

-- | Choose upsert sql generation function based on postgresql version.
-- PostgreSQL version >= 9.5 supports native upsert feature,
-- so depending upon that we have to choose how the sql query is generated.
-- upsertFunction :: Double -> Maybe (EntityDef -> Text -> Text)
upsertFunction :: a -> Double -> Maybe a
upsertFunction f version = if (version >= 9.5)
                         then Just f
                         else Nothing


-- | Generate a 'SqlBackend' from a 'PG.Connection'
openSimpleConn :: (IsSqlBackend backend) => LogFunc -> PG.Connection -> IO backend
openSimpleConn logFunc conn = do
    smap <- newIORef $ Map.empty
    serverVersion <- getServerVersion conn
    return $ createBackend logFunc serverVersion smap conn

-- | Create the backend given a logging function, server version, mutable statement cell,
-- and connection
createBackend :: IsSqlBackend backend => LogFunc -> Maybe Double
              -> IORef (Map.Map Text Statement) -> PG.Connection -> backend
createBackend logFunc serverVersion smap conn = do
    mkPersistBackend $ SqlBackend
        { connPrepare    = prepare' conn
        , connStmtMap    = smap
        , connInsertSql  = insertSql'
        , connInsertManySql = Just insertManySql'
        , connUpsertSql  = serverVersion >>= upsertFunction upsertSql'
        , connPutManySql = serverVersion >>= upsertFunction putManySql
        , connClose      = PG.close conn
        , connMigrateSql = migrate'
        , connBegin      = const $ PG.begin    conn
        , connCommit     = const $ PG.commit   conn
        , connRollback   = const $ PG.rollback conn
        , connEscapeName = escape
        , connNoLimit    = "LIMIT ALL"
        , connRDBMS      = "postgresql"
        , connLimitOffset = decorateSQLWithLimitOffset "LIMIT ALL"
        , connLogFunc = logFunc
        , connMaxParams = Nothing
        }

prepare' :: PG.Connection -> Text -> IO Statement
prepare' conn sql = do
    let query = PG.Query (T.encodeUtf8 sql)
    return Statement
        { stmtFinalize = return ()
        , stmtReset = return ()
        , stmtExecute = execute' conn query
        , stmtQuery = withStmt' conn query
        }

insertSql' :: EntityDef -> [PersistValue] -> InsertSqlResult
insertSql' ent vals =
  let sql = T.concat
                [ "INSERT INTO "
                , escape $ entityDB ent
                , if null (entityFields ent)
                    then " DEFAULT VALUES"
                    else T.concat
                        [ "("
                        , T.intercalate "," $ map (escape . fieldDB) $ entityFields ent
                        , ") VALUES("
                        , T.intercalate "," (map (const "?") $ entityFields ent)
                        , ")"
                        ]
                ]
  in case entityPrimary ent of
       Just _pdef -> ISRManyKeys sql vals
       Nothing -> ISRSingle (sql <> " RETURNING " <> escape (fieldDB (entityId ent)))


upsertSql' :: EntityDef -> Text -> Text
upsertSql' ent updateVal = T.concat
                           [ "INSERT INTO "
                           , escape (entityDB ent)
                           , "("
                           , T.intercalate "," $ map (escape . fieldDB) $ entityFields ent
                           , ") VALUES ("
                           , T.intercalate "," $ map (const "?") (entityFields ent)
                           , ") ON CONFLICT ("
                           , T.intercalate "," $ concat $ map (\x -> map escape (map snd $ uniqueFields x)) (entityUniques ent)
                           , ") DO UPDATE SET "
                           , updateVal
                           , " WHERE "
                           , wher
                           , " RETURNING ??"
                           ]
    where
      wher = T.intercalate " AND " $ map singleCondition $ entityUniques ent

      singleCondition :: UniqueDef -> Text
      singleCondition udef = T.intercalate " AND " (map singleClause $ map snd (uniqueFields udef))

      singleClause :: DBName -> Text
      singleClause field = escape (entityDB ent) <> "." <> (escape field) <> " =?"

-- | SQL for inserting multiple rows at once and returning their primary keys.
insertManySql' :: EntityDef -> [[PersistValue]] -> InsertSqlResult
insertManySql' ent valss =
  let sql = T.concat
                [ "INSERT INTO "
                , escape (entityDB ent)
                , "("
                , T.intercalate "," $ map (escape . fieldDB) $ entityFields ent
                , ") VALUES ("
                , T.intercalate "),(" $ replicate (length valss) $ T.intercalate "," $ map (const "?") (entityFields ent)
                , ") RETURNING "
                , commaSeparated $ dbIdColumnsEsc escape ent
                ]
  in ISRSingle sql

execute' :: PG.Connection -> PG.Query -> [PersistValue] -> IO Int64
execute' conn query vals = PG.execute conn query (map P vals)

withStmt' :: MonadIO m
          => PG.Connection
          -> PG.Query
          -> [PersistValue]
          -> Acquire (Source m [PersistValue])
withStmt' conn query vals =
    pull `fmap` mkAcquire openS closeS
  where
    openS = do
      -- Construct raw query
      rawquery <- PG.formatQuery conn query (map P vals)

      -- Take raw connection
      (rt, rr, rc, ids) <- PG.withConnection conn $ \rawconn -> do
            -- Execute query
            mret <- LibPQ.exec rawconn rawquery
            case mret of
              Nothing -> do
                merr <- LibPQ.errorMessage rawconn
                fail $ case merr of
                         Nothing -> "Postgresql.withStmt': unknown error"
                         Just e  -> "Postgresql.withStmt': " ++ B8.unpack e
              Just ret -> do
                -- Check result status
                status <- LibPQ.resultStatus ret
                case status of
                  LibPQ.TuplesOk -> return ()
                  _ -> PG.throwResultError "Postgresql.withStmt': bad result status " ret status

                -- Get number and type of columns
                cols <- LibPQ.nfields ret
                oids <- forM [0..cols-1] $ \col -> fmap ((,) col) (LibPQ.ftype ret col)
                -- Ready to go!
                rowRef   <- newIORef (LibPQ.Row 0)
                rowCount <- LibPQ.ntuples ret
                return (ret, rowRef, rowCount, oids)
      let getters
            = map (\(col, oid) -> getGetter conn oid $ PG.Field rt col oid) ids
      return (rt, rr, rc, getters)

    closeS (ret, _, _, _) = LibPQ.unsafeFreeResult ret

    pull x = do
        y <- liftIO $ pullS x
        case y of
            Nothing -> return ()
            Just z -> yield z >> pull x

    pullS (ret, rowRef, rowCount, getters) = do
        row <- atomicModifyIORef rowRef (\r -> (r+1, r))
        if row == rowCount
           then return Nothing
           else fmap Just $ forM (zip getters [0..]) $ \(getter, col) -> do
                                mbs <- LibPQ.getvalue' ret row col
                                case mbs of
                                  Nothing ->
                                    -- getvalue' verified that the value is NULL.
                                    -- However, that does not mean that there are
                                    -- no NULL values inside the value (e.g., if
                                    -- we're dealing with an array of optional values).
                                    return PersistNull
                                  Just bs -> do
                                    ok <- PGFF.runConversion (getter mbs) conn
                                    bs `seq` case ok of
                                                        Errors (exc:_) -> throw exc
                                                        Errors [] -> error "Got an Errors, but no exceptions"
                                                        Ok v  -> return v

-- | Avoid orphan instances.
newtype P = P PersistValue


instance PGTF.ToField P where
    toField (P (PersistText t))        = PGTF.toField t
    toField (P (PersistByteString bs)) = PGTF.toField (PG.Binary bs)
    toField (P (PersistInt64 i))       = PGTF.toField i
    toField (P (PersistDouble d))      = PGTF.toField d
    toField (P (PersistRational r))    = PGTF.Plain $
                                         BBB.fromString $
                                         show (fromRational r :: Pico) --  FIXME: Too Ambigous, can not select precision without information about field
    toField (P (PersistBool b))        = PGTF.toField b
    toField (P (PersistDay d))         = PGTF.toField d
    toField (P (PersistTimeOfDay t))   = PGTF.toField t
    toField (P (PersistUTCTime t))     = PGTF.toField t
    toField (P PersistNull)            = PGTF.toField PG.Null
    toField (P (PersistList l))        = PGTF.toField $ listToJSON l
    toField (P (PersistMap m))         = PGTF.toField $ mapToJSON m
    toField (P (PersistDbSpecific s))  = PGTF.toField (Unknown s)
    toField (P (PersistObjectId _))    =
        error "Refusing to serialize a PersistObjectId to a PostgreSQL value"

newtype Unknown = Unknown { unUnknown :: ByteString }
  deriving (Eq, Show, Read, Ord, Typeable)

instance PGFF.FromField Unknown where
    fromField f mdata =
      case mdata of
        Nothing  -> PGFF.returnError PGFF.UnexpectedNull f "Database.Persist.Postgresql/PGFF.FromField Unknown"
        Just dat -> return (Unknown dat)

instance PGTF.ToField Unknown where
    toField (Unknown a) = PGTF.Escape a

type Getter a = PGFF.FieldParser a

convertPV :: PGFF.FromField a => (a -> b) -> Getter b
convertPV f = (fmap f .) . PGFF.fromField

builtinGetters :: I.IntMap (Getter PersistValue)
builtinGetters = I.fromList
    [ (k PS.bool,        convertPV PersistBool)
    , (k PS.bytea,       convertPV (PersistByteString . unBinary))
    , (k PS.char,        convertPV PersistText)
    , (k PS.name,        convertPV PersistText)
    , (k PS.int8,        convertPV PersistInt64)
    , (k PS.int2,        convertPV PersistInt64)
    , (k PS.int4,        convertPV PersistInt64)
    , (k PS.text,        convertPV PersistText)
    , (k PS.xml,         convertPV PersistText)
    , (k PS.float4,      convertPV PersistDouble)
    , (k PS.float8,      convertPV PersistDouble)
#if !MIN_VERSION_postgresql_simple(0,5,0)
    , (k PS.abstime,     convertPV PersistUTCTime)
    , (k PS.reltime,     convertPV PersistUTCTime)
#endif
    , (k PS.money,       convertPV PersistRational)
    , (k PS.bpchar,      convertPV PersistText)
    , (k PS.varchar,     convertPV PersistText)
    , (k PS.date,        convertPV PersistDay)
    , (k PS.time,        convertPV PersistTimeOfDay)
    , (k PS.timestamp,   convertPV (PersistUTCTime. localTimeToUTC utc))
    , (k PS.timestamptz, convertPV PersistUTCTime)
    , (k PS.bit,         convertPV PersistInt64)
    , (k PS.varbit,      convertPV PersistInt64)
    , (k PS.numeric,     convertPV PersistRational)
    , (k PS.void,        \_ _ -> return PersistNull)
    , (k PS.json,        convertPV (PersistByteString . unUnknown))
    , (k PS.jsonb,       convertPV (PersistByteString . unUnknown))
    , (k PS.unknown,     convertPV (PersistByteString . unUnknown))

    -- Array types: same order as above.
    -- The OIDs were taken from pg_type.
    , (1000,             listOf PersistBool)
    , (1001,             listOf (PersistByteString . unBinary))
    , (1002,             listOf PersistText)
    , (1003,             listOf PersistText)
    , (1016,             listOf PersistInt64)
    , (1005,             listOf PersistInt64)
    , (1007,             listOf PersistInt64)
    , (1009,             listOf PersistText)
    , (143,              listOf PersistText)
    , (1021,             listOf PersistDouble)
    , (1022,             listOf PersistDouble)
    , (1023,             listOf PersistUTCTime)
    , (1024,             listOf PersistUTCTime)
    , (791,              listOf PersistRational)
    , (1014,             listOf PersistText)
    , (1015,             listOf PersistText)
    , (1182,             listOf PersistDay)
    , (1183,             listOf PersistTimeOfDay)
    , (1115,             listOf PersistUTCTime)
    , (1185,             listOf PersistUTCTime)
    , (1561,             listOf PersistInt64)
    , (1563,             listOf PersistInt64)
    , (1231,             listOf PersistRational)
    -- no array(void) type
    , (2951,             listOf (PersistDbSpecific . unUnknown))
    , (199,              listOf (PersistByteString . unUnknown))
    , (3807,             listOf (PersistByteString . unUnknown))
    -- no array(unknown) either
    ]
    where
        k (PGFF.typoid -> i) = PG.oid2int i
        -- A @listOf f@ will use a @PGArray (Maybe T)@ to convert
        -- the values to Haskell-land.  The @Maybe@ is important
        -- because the usual way of checking NULLs
        -- (c.f. withStmt') won't check for NULL inside
        -- arrays---or any other compound structure for that matter.
        listOf f = convertPV (PersistList . map (nullable f) . PG.fromPGArray)
          where nullable = maybe PersistNull

getGetter :: PG.Connection -> PG.Oid -> Getter PersistValue
getGetter _conn oid
  = fromMaybe defaultGetter $ I.lookup (PG.oid2int oid) builtinGetters
  where defaultGetter = convertPV (PersistDbSpecific . unUnknown)

unBinary :: PG.Binary a -> a
unBinary (PG.Binary x) = x

doesTableExist :: (Text -> IO Statement)
               -> DBName -- ^ table name
               -> IO Bool
doesTableExist getter (DBName name) = do
    stmt <- getter sql
    with (stmtQuery stmt vals) ($$ start)
  where
    sql = "SELECT COUNT(*) FROM pg_catalog.pg_tables WHERE schemaname != 'pg_catalog'"
          <> " AND schemaname != 'information_schema' AND tablename=?"
    vals = [PersistText name]

    start = await >>= maybe (error "No results when checking doesTableExist") start'
    start' [PersistInt64 0] = finish False
    start' [PersistInt64 1] = finish True
    start' res = error $ "doesTableExist returned unexpected result: " ++ show res
    finish x = await >>= maybe (return x) (error "Too many rows returned in doesTableExist")

migrate' :: [EntityDef]
         -> (Text -> IO Statement)
         -> EntityDef
         -> IO (Either [Text] [(Bool, Text)])
migrate' allDefs getter entity = fmap (fmap $ map showAlterDb) $ do
    old <- getColumns getter entity
    case partitionEithers old of
        ([], old'') -> do
            exists <-
                if null old
                    then doesTableExist getter name
                    else return True
            return $ Right $ migrationText exists old''
        (errs, _) -> return $ Left errs
  where
    name = entityDB entity
    migrationText exists old'' =
        if not exists
            then createText newcols fdefs udspair
            else let (acs, ats) = getAlters allDefs entity (newcols, udspair) old'
                     acs' = map (AlterColumn name) acs
                     ats' = map (AlterTable name) ats
                 in  acs' ++ ats'
       where
         old' = partitionEithers old''
         (newcols', udefs, fdefs) = mkColumns allDefs entity
         newcols = filter (not . safeToRemove entity . cName) newcols'
         udspair = map udToPair udefs
            -- Check for table existence if there are no columns, workaround
            -- for https://github.com/yesodweb/persistent/issues/152

    createText newcols fdefs udspair =
        (addTable newcols entity) : uniques ++ references ++ foreignsAlt
      where
        uniques = flip concatMap udspair $ \(uname, ucols) ->
                [AlterTable name $ AddUniqueConstraint uname ucols]
        references = mapMaybe (\c@Column { cName=cname, cReference=Just (refTblName, _) } ->
            getAddReference allDefs name refTblName cname (cReference c))
                   $ filter (isJust . cReference) newcols
        foreignsAlt = flip map fdefs (\fdef ->
            let (childfields, parentfields) = unzip (map (\((_,b),(_,d)) -> (b,d)) (foreignFields fdef))
            in AlterColumn name (foreignRefTableDBName fdef, AddReference (foreignConstraintNameDBName fdef) childfields (map escape parentfields)))

addTable :: [Column] -> EntityDef -> AlterDB
addTable cols entity = AddTable $ T.concat
                       -- Lower case e: see Database.Persist.Sql.Migration
                       [ "CREATe TABLE " -- DO NOT FIX THE CAPITALIZATION!
                       , escape name
                       , "("
                       , idtxt
                       , if null cols then "" else ","
                       , T.intercalate "," $ map showColumn cols
                       , ")"
                       ]
    where
      name = entityDB entity
      idtxt = case entityPrimary entity of
                Just pdef -> T.concat [" PRIMARY KEY (", T.intercalate "," $ map (escape . fieldDB) $ compositeFields pdef, ")"]
                Nothing   ->
                    let defText = defaultAttribute $ fieldAttrs $ entityId entity
                        sType = fieldSqlType $ entityId entity
                    in  T.concat
                            [ escape $ fieldDB (entityId entity)
                            , maySerial sType defText
                            , " PRIMARY KEY UNIQUE"
                            , mayDefault defText
                            ]

maySerial :: SqlType -> Maybe Text -> Text
maySerial SqlInt64 Nothing = " SERIAL8 "
maySerial sType _ = " " <> showSqlType sType

mayDefault :: Maybe Text -> Text
mayDefault def = case def of
    Nothing -> ""
    Just d -> " DEFAULT " <> d

type SafeToRemove = Bool

data AlterColumn = ChangeType SqlType Text
                 | IsNull | NotNull | Add' Column | Drop SafeToRemove
                 | Default Text | NoDefault | Update' Text
                 | AddReference DBName [DBName] [Text] | DropReference DBName
type AlterColumn' = (DBName, AlterColumn)

data AlterTable = AddUniqueConstraint DBName [DBName]
                | DropConstraint DBName

data AlterDB = AddTable Text
             | AlterColumn DBName AlterColumn'
             | AlterTable DBName AlterTable

-- | Returns all of the columns in the given table currently in the database.
getColumns :: (Text -> IO Statement)
           -> EntityDef
           -> IO [Either Text (Either Column (DBName, [DBName]))]
getColumns getter def = do
    let sqlv=T.concat ["SELECT "
                          ,"column_name "
                          ,",is_nullable "
                          ,",COALESCE(domain_name, udt_name)" -- See DOMAINS below
                          ,",column_default "
                          ,",numeric_precision "
                          ,",numeric_scale "
                          ,",character_maximum_length "
                          ,"FROM information_schema.columns "
                          ,"WHERE table_catalog=current_database() "
                          ,"AND table_schema=current_schema() "
                          ,"AND table_name=? "
                          ,"AND column_name <> ?"]

-- DOMAINS Postgres supports the concept of domains, which are data types with optional constraints.
-- An app might make an "email" domain over the varchar type, with a CHECK that the emails are valid
-- In this case the generated SQL should use the domain name: ALTER TABLE users ALTER COLUMN foo TYPE email
-- This code exists to use the domain name (email), instead of the underlying type (varchar).
-- This is tested in EquivalentTypeTest.hs

    stmt <- getter sqlv
    let vals =
            [ PersistText $ unDBName $ entityDB def
            , PersistText $ unDBName $ fieldDB (entityId def)
            ]
    cs <- with (stmtQuery stmt vals) ($$ helper)
    let sqlc = T.concat ["SELECT "
                          ,"c.constraint_name, "
                          ,"c.column_name "
                          ,"FROM information_schema.key_column_usage c, "
                          ,"information_schema.table_constraints k "
                          ,"WHERE c.table_catalog=current_database() "
                          ,"AND c.table_catalog=k.table_catalog "
                          ,"AND c.table_schema=current_schema() "
                          ,"AND c.table_schema=k.table_schema "
                          ,"AND c.table_name=? "
                          ,"AND c.table_name=k.table_name "
                          ,"AND c.column_name <> ? "
                          ,"AND c.constraint_name=k.constraint_name "
                          ,"AND NOT k.constraint_type IN ('PRIMARY KEY', 'FOREIGN KEY') "
                          ,"ORDER BY c.constraint_name, c.column_name"]

    stmt' <- getter sqlc

    us <- with (stmtQuery stmt' vals) ($$ helperU)
    return $ cs ++ us
  where
    getAll front = do
        x <- CL.head
        case x of
            Nothing -> return $ front []
            Just [PersistText con, PersistText col] -> getAll (front . (:) (con, col))
            Just [PersistByteString con, PersistByteString col] -> getAll (front . (:) (T.decodeUtf8 con, T.decodeUtf8 col))
            Just o -> error $ "unexpected datatype returned for postgres o="++show o
    helperU = do
        rows <- getAll id
        return $ map (Right . Right . (DBName . fst . head &&& map (DBName . snd)))
               $ groupBy ((==) `on` fst) rows
    helper = do
        x <- CL.head
        case x of
            Nothing -> return []
            Just x' -> do
                col <- liftIO $ getColumn getter (entityDB def) x'
                let col' = case col of
                            Left e -> Left e
                            Right c -> Right $ Left c
                cols <- helper
                return $ col' : cols

-- | Check if a column name is listed as the "safe to remove" in the entity
-- list.
safeToRemove :: EntityDef -> DBName -> Bool
safeToRemove def (DBName colName)
    = any (elem "SafeToRemove" . fieldAttrs)
    $ filter ((== DBName colName) . fieldDB)
    $ entityFields def

getAlters :: [EntityDef]
          -> EntityDef
          -> ([Column], [(DBName, [DBName])])
          -> ([Column], [(DBName, [DBName])])
          -> ([AlterColumn'], [AlterTable])
getAlters defs def (c1, u1) (c2, u2) =
    (getAltersC c1 c2, getAltersU u1 u2)
  where
    getAltersC [] old = map (\x -> (cName x, Drop $ safeToRemove def $ cName x)) old
    getAltersC (new:news) old =
        let (alters, old') = findAlters defs (entityDB def) new old
         in alters ++ getAltersC news old'

    getAltersU :: [(DBName, [DBName])]
               -> [(DBName, [DBName])]
               -> [AlterTable]
    getAltersU [] old = map DropConstraint $ filter (not . isManual) $ map fst old
    getAltersU ((name, cols):news) old =
        case lookup name old of
            Nothing -> AddUniqueConstraint name cols : getAltersU news old
            Just ocols ->
                let old' = filter (\(x, _) -> x /= name) old
                 in if sort cols == sort ocols
                        then getAltersU news old'
                        else  DropConstraint name
                            : AddUniqueConstraint name cols
                            : getAltersU news old'

    -- Don't drop constraints which were manually added.
    isManual (DBName x) = "__manual_" `T.isPrefixOf` x

getColumn :: (Text -> IO Statement)
          -> DBName -> [PersistValue]
          -> IO (Either Text Column)
getColumn getter tname [PersistText x, PersistText y, PersistText z, d, npre, nscl, maxlen] =
    case d' of
        Left s -> return $ Left s
        Right d'' ->
            let typeStr = case maxlen of
                            PersistInt64 n -> T.concat [z, "(", T.pack (show n), ")"]
                            _              -> z
             in case getType typeStr of
                  Left s -> return $ Left s
                  Right t -> do
                      let cname = DBName x
                      ref <- getRef cname
                      return $ Right Column
                          { cName = cname
                          , cNull = y == "YES"
                          , cSqlType = t
                          , cDefault = fmap stripSuffixes d''
                          , cDefaultConstraintName = Nothing
                          , cMaxLen = Nothing
                          , cReference = ref
                          }
  where
    stripSuffixes t =
        loop'
            [ "::character varying"
            , "::text"
            ]
      where
        loop' [] = t
        loop' (p:ps) =
            case T.stripSuffix p t of
                Nothing -> loop' ps
                Just t' -> t'
    getRef cname = do
        let sql = T.concat
                [ "SELECT COUNT(*) FROM "
                , "information_schema.table_constraints "
                , "WHERE table_catalog=current_database() "
                , "AND table_schema=current_schema() "
                , "AND table_name=? "
                , "AND constraint_type='FOREIGN KEY' "
                , "AND constraint_name=?"
                ]
        let ref = refName tname cname
        stmt <- getter sql
        with (stmtQuery stmt
                     [ PersistText $ unDBName tname
                     , PersistText $ unDBName ref
                     ]) ($$ do
            Just [PersistInt64 i] <- CL.head
            return $ if i == 0 then Nothing else Just (DBName "", ref))
    d' = case d of
            PersistNull   -> Right Nothing
            PersistText t -> Right $ Just t
            _ -> Left $ T.pack $ "Invalid default column: " ++ show d
    getType "int4"        = Right SqlInt32
    getType "int8"        = Right SqlInt64
    getType "varchar"     = Right SqlString
    getType "text"        = Right SqlString
    getType "date"        = Right SqlDay
    getType "bool"        = Right SqlBool
    getType "timestamptz" = Right SqlDayTime
    getType "float4"      = Right SqlReal
    getType "float8"      = Right SqlReal
    getType "bytea"       = Right SqlBlob
    getType "time"        = Right SqlTime
    getType "numeric"     = getNumeric npre nscl
    getType a             = Right $ SqlOther a

    getNumeric (PersistInt64 a) (PersistInt64 b) = Right $ SqlNumeric (fromIntegral a) (fromIntegral b)
    getNumeric a b = Left $ T.pack $ "Can not get numeric field precision, got: " ++ show a ++ " and " ++ show b ++ " as precision and scale"
getColumn _ _ x =
    return $ Left $ T.pack $ "Invalid result from information_schema: " ++ show x

-- | Intelligent comparison of SQL types, to account for SqlInt32 vs SqlOther integer
sqlTypeEq :: SqlType -> SqlType -> Bool
sqlTypeEq x y =
    T.toCaseFold (showSqlType x) == T.toCaseFold (showSqlType y)

findAlters :: [EntityDef] -> DBName -> Column -> [Column] -> ([AlterColumn'], [Column])
findAlters defs _tablename col@(Column name isNull sqltype def _defConstraintName _maxLen ref) cols =
    case filter (\c -> cName c == name) cols of
        [] -> ([(name, Add' col)], cols)
        Column _ isNull' sqltype' def' _defConstraintName' _maxLen' ref':_ ->
            let refDrop Nothing = []
                refDrop (Just (_, cname)) = [(name, DropReference cname)]
                refAdd Nothing = []
                refAdd (Just (tname, a)) =
                    case find ((==tname) . entityDB) defs of
                        Just refdef -> [(tname, AddReference a [name] (dbIdColumnsEsc escape refdef))]
                        Nothing -> error $ "could not find the entityDef for reftable[" ++ show tname ++ "]"
                modRef =
                    if fmap snd ref == fmap snd ref'
                        then []
                        else refDrop ref' ++ refAdd ref
                modNull = case (isNull, isNull') of
                            (True, False) -> [(name, IsNull)]
                            (False, True) ->
                                let up = case def of
                                            Nothing -> id
                                            Just s -> (:) (name, Update' s)
                                 in up [(name, NotNull)]
                            _ -> []
                modType
                    | sqlTypeEq sqltype sqltype' = []
                    -- When converting from Persistent pre-2.0 databases, we
                    -- need to make sure that TIMESTAMP WITHOUT TIME ZONE is
                    -- treated as UTC.
                    | sqltype == SqlDayTime && sqltype' == SqlOther "timestamp" =
                        [(name, ChangeType sqltype $ T.concat
                            [ " USING "
                            , escape name
                            , " AT TIME ZONE 'UTC'"
                            ])]
                    | otherwise = [(name, ChangeType sqltype "")]
                modDef =
                    if def == def'
                        then []
                        else case def of
                                Nothing -> [(name, NoDefault)]
                                Just s -> [(name, Default s)]
             in (modRef ++ modDef ++ modNull ++ modType,
                 filter (\c -> cName c /= name) cols)

-- | Get the references to be added to a table for the given column.
getAddReference :: [EntityDef] -> DBName -> DBName -> DBName -> Maybe (DBName, DBName) -> Maybe AlterDB
getAddReference allDefs table reftable cname ref =
    case ref of
        Nothing -> Nothing
        Just (s, _) -> Just $ AlterColumn table (s, AddReference (refName table cname) [cname] id_)
                          where
                            id_ = fromMaybe (error $ "Could not find ID of entity " ++ show reftable)
                                        $ do
                                          entDef <- find ((== reftable) . entityDB) allDefs
                                          return $ dbIdColumnsEsc escape entDef


showColumn :: Column -> Text
showColumn (Column n nu sqlType' def _defConstraintName _maxLen _ref) = T.concat
    [ escape n
    , " "
    , showSqlType sqlType'
    , " "
    , if nu then "NULL" else "NOT NULL"
    , case def of
        Nothing -> ""
        Just s -> " DEFAULT " <> s
    ]

showSqlType :: SqlType -> Text
showSqlType SqlString = "VARCHAR"
showSqlType SqlInt32 = "INT4"
showSqlType SqlInt64 = "INT8"
showSqlType SqlReal = "DOUBLE PRECISION"
showSqlType (SqlNumeric s prec) = T.concat [ "NUMERIC(", T.pack (show s), ",", T.pack (show prec), ")" ]
showSqlType SqlDay = "DATE"
showSqlType SqlTime = "TIME"
showSqlType SqlDayTime = "TIMESTAMP WITH TIME ZONE"
showSqlType SqlBlob = "BYTEA"
showSqlType SqlBool = "BOOLEAN"

-- Added for aliasing issues re: https://github.com/yesodweb/yesod/issues/682
showSqlType (SqlOther (T.toLower -> "integer")) = "INT4"

showSqlType (SqlOther t) = t

showAlterDb :: AlterDB -> (Bool, Text)
showAlterDb (AddTable s) = (False, s)
showAlterDb (AlterColumn t (c, ac)) =
    (isUnsafe ac, showAlter t (c, ac))
  where
    isUnsafe (Drop safeRemove) = not safeRemove
    isUnsafe _ = False
showAlterDb (AlterTable t at) = (False, showAlterTable t at)

showAlterTable :: DBName -> AlterTable -> Text
showAlterTable table (AddUniqueConstraint cname cols) = T.concat
    [ "ALTER TABLE "
    , escape table
    , " ADD CONSTRAINT "
    , escape cname
    , " UNIQUE("
    , T.intercalate "," $ map escape cols
    , ")"
    ]
showAlterTable table (DropConstraint cname) = T.concat
    [ "ALTER TABLE "
    , escape table
    , " DROP CONSTRAINT "
    , escape cname
    ]

showAlter :: DBName -> AlterColumn' -> Text
showAlter table (n, ChangeType t extra) =
    T.concat
        [ "ALTER TABLE "
        , escape table
        , " ALTER COLUMN "
        , escape n
        , " TYPE "
        , showSqlType t
        , extra
        ]
showAlter table (n, IsNull) =
    T.concat
        [ "ALTER TABLE "
        , escape table
        , " ALTER COLUMN "
        , escape n
        , " DROP NOT NULL"
        ]
showAlter table (n, NotNull) =
    T.concat
        [ "ALTER TABLE "
        , escape table
        , " ALTER COLUMN "
        , escape n
        , " SET NOT NULL"
        ]
showAlter table (_, Add' col) =
    T.concat
        [ "ALTER TABLE "
        , escape table
        , " ADD COLUMN "
        , showColumn col
        ]
showAlter table (n, Drop _) =
    T.concat
        [ "ALTER TABLE "
        , escape table
        , " DROP COLUMN "
        , escape n
        ]
showAlter table (n, Default s) =
    T.concat
        [ "ALTER TABLE "
        , escape table
        , " ALTER COLUMN "
        , escape n
        , " SET DEFAULT "
        , s
        ]
showAlter table (n, NoDefault) = T.concat
    [ "ALTER TABLE "
    , escape table
    , " ALTER COLUMN "
    , escape n
    , " DROP DEFAULT"
    ]
showAlter table (n, Update' s) = T.concat
    [ "UPDATE "
    , escape table
    , " SET "
    , escape n
    , "="
    , s
    , " WHERE "
    , escape n
    , " IS NULL"
    ]
showAlter table (reftable, AddReference fkeyname t2 id2) = T.concat
    [ "ALTER TABLE "
    , escape table
    , " ADD CONSTRAINT "
    , escape fkeyname
    , " FOREIGN KEY("
    , T.intercalate "," $ map escape t2
    , ") REFERENCES "
    , escape reftable
    , "("
    , T.intercalate "," id2
    , ")"
    ]
showAlter table (_, DropReference cname) = T.concat
    [ "ALTER TABLE "
    , escape table
    , " DROP CONSTRAINT "
    , escape cname
    ]

-- | get the SQL string for the table that a PeristEntity represents
-- Useful for raw SQL queries
tableName :: (PersistEntity record) => record -> Text
tableName = escape . tableDBName

-- | get the SQL string for the field that an EntityField represents
-- Useful for raw SQL queries
fieldName :: (PersistEntity record) => EntityField record typ -> Text
fieldName = escape . fieldDBName

escape :: DBName -> Text
escape (DBName s) =
    T.pack $ '"' : go (T.unpack s) ++ "\""
  where
    go "" = ""
    go ('"':xs) = "\"\"" ++ go xs
    go (x:xs) = x : go xs

-- | Information required to connect to a PostgreSQL database
-- using @persistent@'s generic facilities.  These values are the
-- same that are given to 'withPostgresqlPool'.
data PostgresConf = PostgresConf
    { pgConnStr  :: ConnectionString
      -- ^ The connection string.
    , pgPoolSize :: Int
      -- ^ How many connections should be held on the connection pool.
    } deriving (Show, Read, Data, Typeable)

instance FromJSON PostgresConf where
    parseJSON v = modifyFailure ("Persistent: error loading PostgreSQL conf: " ++) $
      flip (withObject "PostgresConf") v $ \o -> do
        database <- o .: "database"
        host     <- o .: "host"
        port     <- o .:? "port" .!= 5432
        user     <- o .: "user"
        password <- o .: "password"
        pool     <- o .: "poolsize"
        let ci = PG.ConnectInfo
                   { PG.connectHost     = host
                   , PG.connectPort     = port
                   , PG.connectUser     = user
                   , PG.connectPassword = password
                   , PG.connectDatabase = database
                   }
            cstr = PG.postgreSQLConnectionString ci
        return $ PostgresConf cstr pool
instance PersistConfig PostgresConf where
    type PersistConfigBackend PostgresConf = SqlPersistT
    type PersistConfigPool PostgresConf = ConnectionPool
    createPoolConfig (PostgresConf cs size) = runNoLoggingT $ createPostgresqlPool cs size -- FIXME
    runPool _ = runSqlPool
    loadConfig = parseJSON

    applyEnv c0 = do
        env <- getEnvironment
        return $ addUser env
               $ addPass env
               $ addDatabase env
               $ addPort env
               $ addHost env c0
      where
        addParam param val c =
            c { pgConnStr = B8.concat [pgConnStr c, " ", param, "='", pgescape val, "'"] }

        pgescape = B8.pack . go
            where
              go ('\'':rest) = '\\' : '\'' : go rest
              go ('\\':rest) = '\\' : '\\' : go rest
              go ( x  :rest) =      x      : go rest
              go []          = []

        maybeAddParam param envvar env =
            maybe id (addParam param) $
            lookup envvar env

        addHost     = maybeAddParam "host"     "PGHOST"
        addPort     = maybeAddParam "port"     "PGPORT"
        addUser     = maybeAddParam "user"     "PGUSER"
        addPass     = maybeAddParam "password" "PGPASS"
        addDatabase = maybeAddParam "dbname"   "PGDATABASE"

refName :: DBName -> DBName -> DBName
refName (DBName table) (DBName column) =
    DBName $ T.concat [table, "_", column, "_fkey"]

udToPair :: UniqueDef -> (DBName, [DBName])
udToPair ud = (uniqueDBName ud, map snd $ uniqueFields ud)

mockMigrate :: [EntityDef]
         -> (Text -> IO Statement)
         -> EntityDef
         -> IO (Either [Text] [(Bool, Text)])
mockMigrate allDefs _ entity = fmap (fmap $ map showAlterDb) $ do
    case partitionEithers [] of
        ([], old'') -> return $ Right $ migrationText False old''
        (errs, _) -> return $ Left errs
  where
    name = entityDB entity
    migrationText exists old'' =
        if not exists
            then createText newcols fdefs udspair
            else let (acs, ats) = getAlters allDefs entity (newcols, udspair) old'
                     acs' = map (AlterColumn name) acs
                     ats' = map (AlterTable name) ats
                 in  acs' ++ ats'
       where
         old' = partitionEithers old''
         (newcols', udefs, fdefs) = mkColumns allDefs entity
         newcols = filter (not . safeToRemove entity . cName) newcols'
         udspair = map udToPair udefs
            -- Check for table existence if there are no columns, workaround
            -- for https://github.com/yesodweb/persistent/issues/152

    createText newcols fdefs udspair =
        (addTable newcols entity) : uniques ++ references ++ foreignsAlt
      where
        uniques = flip concatMap udspair $ \(uname, ucols) ->
                [AlterTable name $ AddUniqueConstraint uname ucols]
        references = mapMaybe (\c@Column { cName=cname, cReference=Just (refTblName, _) } ->
            getAddReference allDefs name refTblName cname (cReference c))
                   $ filter (isJust . cReference) newcols
        foreignsAlt = flip map fdefs (\fdef ->
            let (childfields, parentfields) = unzip (map (\((_,b),(_,d)) -> (b,d)) (foreignFields fdef))
            in AlterColumn name (foreignRefTableDBName fdef, AddReference (foreignConstraintNameDBName fdef) childfields (map escape parentfields)))

-- | Mock a migration even when the database is not present.
-- This function performs the same functionality of 'printMigration'
-- with the difference that an actualy database isn't needed for it.
mockMigration :: Migration -> IO ()
mockMigration mig = do
  smap <- newIORef $ Map.empty
  let sqlbackend = SqlBackend { connPrepare = \_ -> do
                                             return Statement
                                                        { stmtFinalize = return ()
                                                        , stmtReset = return ()
                                                        , stmtExecute = undefined
                                                        , stmtQuery = \_ -> return $ return ()
                                                        },
                             connInsertManySql = Nothing,
                             connInsertSql = undefined,
                             connUpsertSql = Nothing,
                             connPutManySql = Nothing,
                             connStmtMap = smap,
                             connClose = undefined,
                             connMigrateSql = mockMigrate,
                             connBegin = undefined,
                             connCommit = undefined,
                             connRollback = undefined,
                             connEscapeName = escape,
                             connNoLimit = undefined,
                             connRDBMS = undefined,
                             connLimitOffset = undefined,
                             connLogFunc = undefined,
                             connMaxParams = Nothing}
      result = runReaderT $ runWriterT $ runWriterT mig
  resp <- result sqlbackend
  mapM_ T.putStrLn $ map snd $ snd resp

<<<<<<< HEAD
putManySql :: EntityDef -> Int -> Text
putManySql entityDef' numRecords
  | numRecords > 0 = q
  | otherwise = error "putManySql: numRecords MUST be greater than 0!"
  where
    tableName' = escape . entityDB $ entityDef'
    fieldDbToText = escape . fieldDB
    entityFieldNames = map fieldDbToText (entityFields entityDef')
    recordPlaceholders= parenWrapped . commaSeparated
                      $ map (const "?") (entityFields entityDef')
    mkAssignment n = T.concat [n, "=EXCLUDED.", n]
    fieldSets = map (mkAssignment . fieldDbToText) (entityFields entityDef')
    uniqueFields' = concat $ map (\x -> map escape (map snd $ uniqueFields x)) (entityUniques entityDef')
    q = T.concat
        [ "INSERT INTO "
        , tableName'
        , " ("
        , commaSeparated entityFieldNames
        , ") "
        , " VALUES "
        , commaSeparated (replicate numRecords recordPlaceholders)
        , "  ON CONFLICT ("
        , commaSeparated uniqueFields'
        , ") DO UPDATE SET "
        , commaSeparated fieldSets
        ]
=======
-- | Enable a Postgres extension. See https://www.postgresql.org/docs/10/static/contrib.html
-- for a list.
migrateEnableExtension :: Text -> Migration
migrateEnableExtension extName = WriterT $ WriterT $ do
  res :: [Single Int] <-
    rawSql "SELECT COUNT(*) FROM pg_catalog.pg_extension WHERE extname = ?" [PersistText extName]
  if res == [Single 0]
    then return (((), []) , [(False, "CREATe EXTENSION \"" <> extName <> "\"")])
    else return (((), []), [])
>>>>>>> bad9ea91
<|MERGE_RESOLUTION|>--- conflicted
+++ resolved
@@ -1191,7 +1191,6 @@
   resp <- result sqlbackend
   mapM_ T.putStrLn $ map snd $ snd resp
 
-<<<<<<< HEAD
 putManySql :: EntityDef -> Int -> Text
 putManySql entityDef' numRecords
   | numRecords > 0 = q
@@ -1218,7 +1217,7 @@
         , ") DO UPDATE SET "
         , commaSeparated fieldSets
         ]
-=======
+
 -- | Enable a Postgres extension. See https://www.postgresql.org/docs/10/static/contrib.html
 -- for a list.
 migrateEnableExtension :: Text -> Migration
@@ -1227,5 +1226,4 @@
     rawSql "SELECT COUNT(*) FROM pg_catalog.pg_extension WHERE extname = ?" [PersistText extName]
   if res == [Single 0]
     then return (((), []) , [(False, "CREATe EXTENSION \"" <> extName <> "\"")])
-    else return (((), []), [])
->>>>>>> bad9ea91
+    else return (((), []), [])
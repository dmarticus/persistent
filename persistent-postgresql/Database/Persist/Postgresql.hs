--- conflicted
+++ resolved
@@ -1826,6 +1826,38 @@
 upsertWhere record updates filts =
   upsertManyWhere [record] [] updates filts
 
+-- | Postgres specific 'upsertManyWhere'. This method does the following:
+-- It will insert a record if no matching unique key exists.
+-- If a unique key exists, it will update the relevant field with a user-supplied value, however,
+-- it will only do this update on a user-supplied condition.
+-- For example, here's how this method could be called like such:
+--
+-- upsertManyWhere [record] [recordField =. newValue] [recordField !=. newValue]
+--
+-- Called thusly, this method will insert a new record (if none exists) OR update a recordField with a new value
+-- assuming the condition in the last block is met.
+--
+-- @since 2.12.1.0
+upsertManyWhere 
+    :: forall record backend m.
+    ( backend ~ PersistEntityBackend record
+    , BackendCompatible SqlBackend backend
+    , PersistEntityBackend record ~ SqlBackend
+    , PersistEntity record
+    , OnlyOneUniqueKey record
+    , MonadIO m
+    ) 
+    => [record] -- ^ A list of the records you want to insert, or update
+    -> [HandleUpdateCollision record] -- ^ A list of the fields you want to copy over.
+    -> [Update record] -- ^ A list of the updates to apply that aren't dependent on the record being inserted.
+    -> [Filter record] -- ^ A filter condition that dictates the scope of the updates
+    -> ReaderT backend m ()
+upsertManyWhere [] _ _ _ = return ()
+upsertManyWhere records fieldValues updates filters = do
+  conn <- asks projectBackend
+  uncurry rawExecute $
+    mkBulkUpsertQuery records conn fieldValues updates filters
+
 -- | Exclude any record field if it doesn't match the filter record.  Used only in `upsertWhere` and
 -- `upsertManyWhere`
 --
@@ -1854,47 +1886,6 @@
       T.encodeUtf8 $
         "EXCLUDED."
           <> fieldName field
-
--- | Postgres specific 'upsertManyWhere'. This method does the following:
--- It will insert a record if no matching unique key exists.
--- If a unique key exists, it will update the relevant field with a user-supplied value, however,
--- it will only do this update on a user-supplied condition.
--- For example, here's how this method could be called like such:
---
--- upsertManyWhere [record] [recordField =. newValue] [recordField !=. newValue]
---
--- Called thusly, this method will insert a new record (if none exists) OR update a recordField with a new value
--- assuming the condition in the last block is met.
---
--- @since 2.12.1.0
-upsertManyWhere ::
-    forall record backend m.
-    ( backend ~ PersistEntityBackend record,
-      BackendCompatible SqlBackend backend,
-      PersistEntityBackend record ~ SqlBackend,
-      PersistEntity record,
-      OnlyOneUniqueKey record,
-      MonadIO m
-<<<<<<< HEAD
-    ) 
-    => [record] -- ^ A list of the records you want to insert, or update
-    -> [HandleUpdateCollision record] -- ^ A list of the fields you want to copy over.
-    -> [Update record] -- ^ A list of the updates to apply that aren't dependent on the record being inserted.
-    -> [Filter record] -- ^ A filter condition that dictates the scope of the updates
-    -> ReaderT backend m ()
-=======
-    ) =>
-    [record] -> -- ^ A list of the records you want to insert, or update
-    [HandleUpdateCollision record] -> -- ^ A list of the fields you want to copy over.
-    [Update record] -> -- ^ A list of the updates to apply that aren't dependent on the record being inserted.
-    [Filter record] -> -- ^ A filter condition that dictates the scope of the updates
-    ReaderT backend m ()
->>>>>>> 92cc47aa
-upsertManyWhere [] _ _ _ = return ()
-upsertManyWhere records fieldValues updates filters = do
-  conn <- asks projectBackend
-  uncurry rawExecute $
-    mkBulkUpsertQuery records conn fieldValues updates filters
 
 -- | This creates the query for 'upsertManyWhere'. If you
 -- provide an empty list of updates to perform, then it will generate

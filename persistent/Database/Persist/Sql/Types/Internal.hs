--- conflicted
+++ resolved
@@ -179,11 +179,7 @@
     --
     -- @since 2.9.0
     }
-<<<<<<< HEAD
-    deriving Typeable
-
-=======
->>>>>>> 0c3d32db
+
 instance HasPersistBackend SqlBackend where
     type BaseBackend SqlBackend = SqlBackend
     persistBackend = id
@@ -194,13 +190,8 @@
 -- | An SQL backend which can only handle read queries
 --
 -- The constructor was exposed in 2.10.0.
-<<<<<<< HEAD
-newtype SqlReadBackend = SqlReadBackend { unSqlReadBackend :: SqlBackend }
-    deriving Typeable
-
-=======
 newtype SqlReadBackend = SqlReadBackend { unSqlReadBackend :: SqlBackend } 
->>>>>>> 0c3d32db
+
 instance HasPersistBackend SqlReadBackend where
     type BaseBackend SqlReadBackend = SqlBackend
     persistBackend = unSqlReadBackend
@@ -212,11 +203,7 @@
 --
 -- The constructor was exposed in 2.10.0
 newtype SqlWriteBackend = SqlWriteBackend { unSqlWriteBackend :: SqlBackend }
-<<<<<<< HEAD
-    deriving Typeable
-
-=======
->>>>>>> 0c3d32db
+
 instance HasPersistBackend SqlWriteBackend where
     type BaseBackend SqlWriteBackend = SqlBackend
     persistBackend = unSqlWriteBackend

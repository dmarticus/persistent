--- conflicted
+++ resolved
@@ -78,13 +78,9 @@
   return $ allSql mig
 
 -- | Runs a migration. If the migration fails to parse or if any of the
-<<<<<<< HEAD
--- migrations are unsafe, then this calls 'error' to halt the program.
-runMigration :: (HasCallStack, MonadIO m)
-=======
 -- migrations are unsafe, then this throws a 'PersistUnsafeMigrationException'.
 runMigration :: MonadIO m
->>>>>>> edede24d
+
              => Migration
              -> ReaderT SqlBackend m ()
 runMigration m = runMigration' m False >> return ()

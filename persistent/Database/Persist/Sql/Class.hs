--- conflicted
+++ resolved
@@ -10,11 +10,8 @@
 module Database.Persist.Sql.Class
     ( RawSql (..)
     , PersistFieldSql (..)
-<<<<<<< HEAD
     , defaultIdName, sqlIdName
-=======
     , IsSqlKey (..)
->>>>>>> 1fe201e2
     ) where
 
 import Control.Applicative ((<$>), (<*>))

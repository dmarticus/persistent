--- conflicted
+++ resolved
@@ -106,16 +106,11 @@
                    , conduit >= 0.5.3
                    , resourcet >= 0.3
                    , time >= 1.2
-<<<<<<< HEAD
                    , random >= 1.0
                    , QuickCheck >= 2.5
                    , blaze-html >= 0.5
-=======
-                   , random == 1.*
-                   , QuickCheck == 2.5.*
                    , quickcheck-instances >= 0.3
                    , blaze-html >= 0.5 && < 0.6
->>>>>>> 05f3696e
                    , pool-conduit
                    , transformers-base
                    , attoparsec
@@ -133,6 +128,7 @@
                    , postgresql-simple
                    , mysql
                    , mysql-simple
+                   , blaze-builder
 
 
    if flag(postgresql)
